// @flow
import cbor from 'cbor'
import bs58 from 'bs58'
import blake from 'blakejs'
import _ from 'lodash'
// eslint-disable-next-line camelcase
import { sha3_256 } from 'js-sha3'

import { Request, Response } from 'restify'
import { Controller, Post } from 'inversify-restify-utils'
import { Controller as IController } from 'inversify-restify-utils/lib/interfaces'
import { injectable, decorate, inject } from 'inversify'

import { Logger, RawDataProvider, Database, NetworkConfig } from '../interfaces'
import SERVICE_IDENTIFIER from '../constants/identifiers'
import utils from '../blockchain/utils'
import { TX_STATUS, TxType } from '../blockchain'

class TxController implements IController {
  logger: Logger

  dataProvider: RawDataProvider

  db: Database

  expectedNetworkMagic: number

  constructor(
    logger: Logger,
    dataProvider: RawDataProvider,
    db: Database,
    networkConfig: NetworkConfig,
  ) {
    this.logger = logger
    this.dataProvider = dataProvider
    this.db = db
    this.expectedNetworkMagic = networkConfig.networkMagic()
  }

  async signed(req: Request, resp: Response, next: Function) {
    const txObj = this.parseRawTx(req.body.signedTx)
    const localValidationError = await this.validateTx(txObj)
    if (localValidationError) {
      this.logger.error(`Local tx validation failed: ${localValidationError}`)
      this.logger.info('Proceeding to send tx to network for double-check')
    }
    const bridgeResp = await this.dataProvider.postSignedTx(req.rawBody)
    this.logger.debug('TxController.index called', req.params, bridgeResp.status, `(${bridgeResp.statusText})`, bridgeResp.data)
    if (bridgeResp.status === 200) {
      // store tx as pending
      await this.storeTxAsPending(txObj)
      if (localValidationError) {
        // Network success but locally we failed validation - log local
        this.logger.warn('Local validation error, but network send succeeded!')
      }
    }
    let statusText
    let status
    let respBody
    if (localValidationError && bridgeResp.status !== 200) {
      // We have local validation error and network failed too
      // We send specific local response with network response attached
      status = 400
      statusText = `Transaction failed local validation (Network status: ${bridgeResp.statusText})`
      respBody = `Transaction validation error: ${localValidationError} (Network response: ${bridgeResp.data})`
    } else {
      // Locally we have no validation errors - proxy the network response
      ({ status, statusText } = bridgeResp)
      respBody = bridgeResp.data
    }
    resp.status(status)
    // eslint-disable-next-line no-param-reassign
    resp.statusText = statusText
    resp.send(respBody)
    next()
  }

  parseRawTx(txPayload: string) {
    this.logger.debug(`txs.parseRawTx ${txPayload}`)
    const now = new Date().toUTCString()
    const tx = cbor.decode(Buffer.from(txPayload, 'base64'))
    const txObj = utils.rawTxToObj(tx, {
      txTime: now,
      status: TX_STATUS.TX_PENDING_STATUS,
      blockNum: null,
      blockHash: null,
    })
    return txObj
  }

  async storeTxAsPending(tx: TxType) {
    this.logger.debug(`txs.storeTxAsPending ${JSON.stringify(tx)}`)
    await this.db.storeTx(tx)
  }

  async validateTx(txObj: TxType) {
    try {
      await this.validateTxWitnesses(txObj)
      this.validateDestinationNetwork(txObj)
      // TODO: more validation
      return null
    } catch (e) {
      return e
    }
  }

<<<<<<< HEAD
  async validateTxWitnesses({ id, inputs, witnesses }) {
    const inp_len = inputs.length
    const wit_len = witnesses.length
    this.logger.debug(`Validating witnesses for tx: ${id} (inputs: ${inp_len})`)
    if (inp_len !== wit_len) {
      throw new Error(`Number of inputs (${inp_len}) != the number of witnesses (${wit_len})`)
=======
  async validateTxWitnesses({ id, inputs, witnesses }:
    {id: string, inputs: [], witnesses: []}) {
    const inpLen = inputs.length
    const witLen = witnesses.length
    this.logger.debug(`Validating witnesses for tx: ${id} (${inpLen} inputs)`)
    if (inpLen !== witLen) {
      throw new Error(`Number of inputs (${inpLen}) != the number of witnesses (${witLen})`)
>>>>>>> 3a72b482
    }
    const txHashes = inputs.map(({ txId }) => txId)
    const fullOutputs = await this.db.getOutputsForTxHashes(txHashes)

    _.zip(inputs, witnesses).forEach(([input, witness]) => {
      const { type: inputType, txId: inputTxId, idx: inputIdx } = input
      const { type: witnessType, sign } = witness
      if (inputType !== 0 || witnessType !== 0) {
        this.logger.debug(`Ignoring non-regular input/witness types: ${
          JSON.stringify({ inputType, witnessType })
        }`)
      }
      const { address: inputAddress, amount: inputAmount } = fullOutputs[inputTxId][inputIdx]
      this.logger.debug(`Validating witness for input: ${inputTxId}.${inputIdx} (${inputAmount} coin from ${inputAddress})`)
<<<<<<< HEAD
      const { addressRoot, addrAttr, addressType } = TxController.deconstructAddress(inputAddress)
=======
      const [addressRoot, addrAttr, addressType] = cbor.decode(
        cbor.decode(bs58.decode(inputAddress))[0].value)
>>>>>>> 3a72b482
      if (addressType !== 0) {
        this.logger.debug(`Unsupported address type: ${addressType}. Skipping witness validation for this input.`)
        return
      }
      const addressRootHex = addressRoot.toString('hex')
      const expectedStruct = [0, [0, sign[0]], addrAttr]
      const encodedStruct = Buffer.from(sha3_256.update(
        cbor.encodeCanonical(expectedStruct)).digest())
      const expectedRootHex = blake.blake2bHex(encodedStruct, undefined, 28)
      if (addressRootHex !== expectedRootHex) {
        throw new Error(`Witness does not match! ${JSON.stringify({ addressRootHex, expectedRoot: expectedRootHex })}`)
      }
    })
  }

  validateDestinationNetwork({ outputs }) {
    this.logger.debug(`Validating output network (outputs: ${outputs.length})`)
    outputs.forEach(({ address }, i) => {
      this.logger.debug(`Validating network for ${address}`)
      const { addrAttr } = TxController.deconstructAddress(address)
      const networkAttr: Buffer = addrAttr && addrAttr.get && addrAttr.get(2)
      const networkMagic = networkAttr && networkAttr.readInt32BE(1)
      if (networkMagic !== this.expectedNetworkMagic) {
        throw new Error(`Output #${i} network magic is ${networkMagic}, expected ${this.expectedNetworkMagic}`)
      }
    });
  }

  static deconstructAddress(address: string) {
    const [addressRoot, addrAttr, addressType] = cbor.decode(cbor.decode(bs58.decode(address))[0].value)
    return { addressRoot, addrAttr, addressType }
  }
}


decorate(injectable(), TxController)
decorate(Controller('/api/txs'), TxController)
decorate(Post('/signed'), TxController.prototype, 'signed')

decorate(inject(SERVICE_IDENTIFIER.LOGGER), TxController, 0)
decorate(inject(SERVICE_IDENTIFIER.RAW_DATA_PROVIDER), TxController, 1)
decorate(inject(SERVICE_IDENTIFIER.DATABASE), TxController, 2)
decorate(inject(SERVICE_IDENTIFIER.NETWORK_CONFIG), TxController, 3)

export default TxController<|MERGE_RESOLUTION|>--- conflicted
+++ resolved
@@ -104,22 +104,13 @@
     }
   }
 
-<<<<<<< HEAD
-  async validateTxWitnesses({ id, inputs, witnesses }) {
-    const inp_len = inputs.length
-    const wit_len = witnesses.length
-    this.logger.debug(`Validating witnesses for tx: ${id} (inputs: ${inp_len})`)
-    if (inp_len !== wit_len) {
-      throw new Error(`Number of inputs (${inp_len}) != the number of witnesses (${wit_len})`)
-=======
   async validateTxWitnesses({ id, inputs, witnesses }:
     {id: string, inputs: [], witnesses: []}) {
     const inpLen = inputs.length
     const witLen = witnesses.length
-    this.logger.debug(`Validating witnesses for tx: ${id} (${inpLen} inputs)`)
+    this.logger.debug(`Validating witnesses for tx: ${id} (inputs: ${inpLen})`)
     if (inpLen !== witLen) {
       throw new Error(`Number of inputs (${inpLen}) != the number of witnesses (${witLen})`)
->>>>>>> 3a72b482
     }
     const txHashes = inputs.map(({ txId }) => txId)
     const fullOutputs = await this.db.getOutputsForTxHashes(txHashes)
@@ -134,12 +125,7 @@
       }
       const { address: inputAddress, amount: inputAmount } = fullOutputs[inputTxId][inputIdx]
       this.logger.debug(`Validating witness for input: ${inputTxId}.${inputIdx} (${inputAmount} coin from ${inputAddress})`)
-<<<<<<< HEAD
       const { addressRoot, addrAttr, addressType } = TxController.deconstructAddress(inputAddress)
-=======
-      const [addressRoot, addrAttr, addressType] = cbor.decode(
-        cbor.decode(bs58.decode(inputAddress))[0].value)
->>>>>>> 3a72b482
       if (addressType !== 0) {
         this.logger.debug(`Unsupported address type: ${addressType}. Skipping witness validation for this input.`)
         return
