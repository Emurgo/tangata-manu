// @flow

import _ from 'lodash'
import type { Logger } from 'bunyan'
import { helpers } from 'inversify-vanillajs-helpers'

import type {
  Scheduler,
  RawDataProvider,
  StorageProcessor,
  NetworkConfig,
} from '../interfaces'
import SERVICE_IDENTIFIER from '../constants/identifiers'
import type { Block } from '../blockchain/common'

const EPOCH_DOWNLOAD_THRESHOLD = 14400
const MAX_BLOCKS_PER_LOOP = 9000
const LOG_BLOCK_PARSED_THRESHOLD = 30
const ERROR_META = {
  NODE_INACCESSIBLE: {
    msg: 'node is inaccessible',
    sleep: 60000,
  },
  ECONNREFUSED: {
    msg: 'some unidentified network service is inaccessible',
    sleep: 60000,
  },
}

const STATUS_ROLLBACK_REQUIRED = Symbol.for('ROLLBACK_REQUIRED')
const BLOCK_STATUS_PROCESSED = Symbol.for('BLOCK_PROCESSED')

class CronScheduler implements Scheduler {
  #dataProvider: any

  storageProcessor: StorageProcessor

  logger: Logger

  checkTipMillis: number

  blocksToStore: any

  rollbackBlocksCount: number

  maxBlockBatchSize: number

  lastBlock: ?{ epoch: number, hash: string }

  #genesisHash: string

  constructor(
    dataProvider: RawDataProvider,
    checkTipSeconds: number,
    storageProcessor: StorageProcessor,
    logger: Logger,
    rollbackBlocksCount: number,
    maxBlockBatchSize: number,
    networkConfig: NetworkConfig,
  ) {
    this.#dataProvider = dataProvider
    this.storageProcessor = storageProcessor
    this.rollbackBlocksCount = rollbackBlocksCount
    this.checkTipMillis = checkTipSeconds * 1000
    this.maxBlockBatchSize = maxBlockBatchSize
    logger.debug('Checking tip every', checkTipSeconds, 'seconds')
    logger.debug('Rollback blocks count', rollbackBlocksCount)
    this.logger = logger
    this.blocksToStore = []
    this.lastBlock = null
    // TODO: this can't be the best way, can it? (for jormungandr next_id syncing)
    this.#genesisHash = networkConfig.genesisHash()
    logger.debug("genesisHash = " + this.#genesisHash)
  }

  async rollback(atBlockHeight: number) {
    this.logger.info(`Rollback at height ${atBlockHeight} to ${this.rollbackBlocksCount} blocks back.`)
    // reset scheduler state
    this.blocksToStore = []
    this.lastBlock = null

    // Recover database state to newest actual block.
    const { height } = await this.storageProcessor.getBestBlockNum()
    const rollBackTo = height - this.rollbackBlocksCount
    this.logger.info(`Current DB height at rollback time: ${height}. Rolling back to: ${rollBackTo}`)
    await this.storageProcessor.rollbackTo(rollBackTo)
    const { epoch, hash } = await this.storageProcessor.getBestBlockNum()
    this.lastBlock = { epoch, hash }
  }


  async processEpochId(id: number, height: number) {
    this.logger.info(`processEpochId: ${id}, ${height}`)
    const omitEbb = true
    const blocks = await this.#dataProvider.getParsedEpochById(id, omitEbb)
    for (const block of blocks) {
      if (block.getHeight() > height) {
        await this.processBlock(block)
      }
    }
  }

  async processBlockHeight(height: number) {
    const block = await this.#dataProvider.getBlockByHeight(height)
    const flushCache = true
    return this.processBlock(block, flushCache)
  }

  async processBlock(block: Block, flushCache: boolean = false): Promise<Symbol> {
    if (this.lastBlock
      && block.getEpoch() === this.lastBlock.epoch
      && block.getPrevHash() !== this.lastBlock.hash) {
      const lastBlockHash = this.lastBlock ? this.lastBlock.hash : ''
      this.logger.info(`(${block.getEpoch()}/${String(block.getSlot())}) block.getPrevHash() (${block.getPrevHash()}) !== lastBlock.hash (${lastBlockHash}). Performing rollback...`)
      return STATUS_ROLLBACK_REQUIRED
    }
    this.lastBlock = {
      epoch: block.getEpoch(),
      hash: block.getHash(),
    }
    this.blocksToStore.push(block)
    if (this.blocksToStore.length > this.maxBlockBatchSize || flushCache) {
<<<<<<< HEAD
      this.logger.debug('\n\n\nSTORING TO DATABASE\n\n\n\n\n\n')
      await this.pushCachedBlocksToStorage();
=======
      await this.pushCachedBlocksToStorage()
>>>>>>> a8abce6f
    }

    if (flushCache || block.getHeight() % LOG_BLOCK_PARSED_THRESHOLD === 0) {
      this.logger.debug(`Block parsed: ${block.getHash()} ${block.getEpoch()} ${String(block.getSlot())} ${block.getHeight()}`)
    }
    return BLOCK_STATUS_PROCESSED
  }

  async pushCachedBlocksToStorage() {
    if (this.blocksToStore.length > 0) {
      await this.storageProcessor.storeBlocksData(this.blocksToStore)
      this.blocksToStore = []
    }
  }

  async checkTip() {
    this.logger.info('checkTip: checking for new blocks...')
    // local state
    const { height, epoch, slot } = await this.storageProcessor.getBestBlockNum()

    // cardano-http-bridge state
    const nodeStatus = await this.#dataProvider.getStatus()
    const { packedEpochs, tip: nodeTip } = nodeStatus
    const tipStatus = nodeTip.local
    const remoteStatus = nodeTip.remote
    if (!tipStatus || !remoteStatus) {
      this.logger.info('cardano-http-brdige not yet synced')
      return
    }
    this.logger.debug(`Last imported block ${height}. Node status: local=${tipStatus.slot} remote=${remoteStatus.slot} packedEpochs=${packedEpochs}`)
    const [remEpoch, remSlot] = remoteStatus.slot
    if (epoch < remEpoch) {
      // If local epoch is lower than the current network tip
      // there's a potential for us to download full epochs, instead of single blocks
      // Calculate latest stable remote epoch
      const lastRemStableEpoch = remEpoch - (remSlot > 2160 ? 1 : 2)
      const thereAreMoreStableEpoch = epoch < lastRemStableEpoch
      const thereAreManyStableSlots = epoch === lastRemStableEpoch
        && (slot || 0) < EPOCH_DOWNLOAD_THRESHOLD
      // Check if there's any point to bother with whole epochs
      if (thereAreMoreStableEpoch || thereAreManyStableSlots) {
        // TODO: remove this once jormungandr supports epoch downloading
        if ("getParsedEpochById" in this.#dataProvider) {
          if (packedEpochs > epoch) {
            for (const epochId of _.range(epoch, packedEpochs)) {
              // Process epoch
              await this.processEpochId(epochId, height)
              this.logger.debug(`Epoch parsed: ${epochId}, ${height}`)
            }
            this.logger.debug('Finished loop for stable epochs. Pushing any cached blocks to storage.')
            await this.pushCachedBlocksToStorage();
          } else {
            // Packed epoch is not available yet
            this.logger.info(`cardano-http-brdige has not yet packed stable epoch: ${epoch} (lastRemStableEpoch=${lastRemStableEpoch})`)
          }
<<<<<<< HEAD
          return
=======
          this.logger.debug('Finished loop for stable epochs. Pushing any cached blocks to storage.')
          await this.pushCachedBlocksToStorage()
        } else {
          // Packed epoch is not available yet
          this.logger.info(`cardano-http-brdige has not yet packed stable epoch: ${epoch} (lastRemStableEpoch=${lastRemStableEpoch})`)
>>>>>>> a8abce6f
        }
      }
    }
    // this is all temporary stuff that will either be removed if a height endpoint is added, or will be refactored into an API like so:
    // this.#dataProvider.streamBlocks()
    // within the data provider API. For now this temporary change to cron.js is breaking with respect to Byron
    for (let blockHeight = height + 1, i = 0;
      (blockHeight <= tipStatus.height) && (i < MAX_BLOCKS_PER_LOOP);
      blockHeight++, i++) {
      this.logger.info('requesting block at height ' + blockHeight)
      // TODO: remove this once jormungandr supports blocks by height, just querying consecutive blocks here temporarily instead
      //const nextBlockId = (this.lastBlock == null) ? this.#genesisHash : (await this.#dataProvider.getNextBlockId(this.lastBlock.hash).toString('hex'))
      let nextBlockId
      if (this.lastBlock == null) {
        nextBlockId = this.#genesisHash
      } else {
        
        const nextBlockIdRaw = await this.#dataProvider.getNextBlockId(this.lastBlock.hash)
        nextBlockId = nextBlockIdRaw.toString('hex')
      }
      this.logger.debug('nextBlockId: ' + nextBlockId)
      const nextBlockRaw = await this.#dataProvider.getBlock(nextBlockId)
      this.logger.debug('nextBlockRaw aquired.')
      const nextBlock = await this.#dataProvider.parseBlock(nextBlockRaw)
      this.logger.debug('block parsed: ' + JSON.stringify(nextBlock))
      const status = await this.processBlock(nextBlock)//await this.processBlockHeight(blockHeight)
      if (status === STATUS_ROLLBACK_REQUIRED) {
        this.logger.info('Rollback required.')
        await this.rollback(blockHeight)
        return
      }
    }
  }

  async startAsync() {
    this.logger.info('Scheduler async: starting chain syncing loop')
    const currentMillis = () => new Date().getTime()
    const sleep = millis => new Promise(resolve => setTimeout(resolve, millis))
    for (;;) {
      const millisStart = currentMillis()
      let errorSleep = 0
      try {
        await this.checkTip()
      } catch (e) {
        const meta = ERROR_META[e.name]
        if (meta) {
          errorSleep = meta.sleep
          this.logger.warn(`Scheduler async: failed to check tip :: ${meta.msg}. Sleeping and retrying (err_sleep=${errorSleep})`)
        } else {
          throw e
        }
      }
      const millisEnd = currentMillis()
      const millisPassed = millisEnd - millisStart
      this.logger.debug(`Scheduler async: loop finished (millisPassed=${millisPassed})`)
      const millisSleep = errorSleep || (this.checkTipMillis - millisPassed)
      if (millisSleep > 0) {
        this.logger.debug('Scheduler async: sleeping for', millisSleep)
        await sleep(millisSleep)
      }
    }
  }
}

helpers.annotate(CronScheduler,
  [
    SERVICE_IDENTIFIER.RAW_DATA_PROVIDER,
    'checkTipSeconds',
    SERVICE_IDENTIFIER.STORAGE_PROCESSOR,
    SERVICE_IDENTIFIER.LOGGER,
    'rollbackBlocksCount',
    'maxBlockBatchSize',
    SERVICE_IDENTIFIER.NETWORK_CONFIG,
  ])

export default CronScheduler<|MERGE_RESOLUTION|>--- conflicted
+++ resolved
@@ -70,7 +70,7 @@
     this.lastBlock = null
     // TODO: this can't be the best way, can it? (for jormungandr next_id syncing)
     this.#genesisHash = networkConfig.genesisHash()
-    logger.debug("genesisHash = " + this.#genesisHash)
+    logger.debug(`genesisHash = ${this.#genesisHash}`)
   }
 
   async rollback(atBlockHeight: number) {
@@ -120,12 +120,7 @@
     }
     this.blocksToStore.push(block)
     if (this.blocksToStore.length > this.maxBlockBatchSize || flushCache) {
-<<<<<<< HEAD
-      this.logger.debug('\n\n\nSTORING TO DATABASE\n\n\n\n\n\n')
-      await this.pushCachedBlocksToStorage();
-=======
       await this.pushCachedBlocksToStorage()
->>>>>>> a8abce6f
     }
 
     if (flushCache || block.getHeight() % LOG_BLOCK_PARSED_THRESHOLD === 0) {
@@ -168,7 +163,7 @@
       // Check if there's any point to bother with whole epochs
       if (thereAreMoreStableEpoch || thereAreManyStableSlots) {
         // TODO: remove this once jormungandr supports epoch downloading
-        if ("getParsedEpochById" in this.#dataProvider) {
+        if ('getParsedEpochById' in this.#dataProvider) {
           if (packedEpochs > epoch) {
             for (const epochId of _.range(epoch, packedEpochs)) {
               // Process epoch
@@ -176,20 +171,16 @@
               this.logger.debug(`Epoch parsed: ${epochId}, ${height}`)
             }
             this.logger.debug('Finished loop for stable epochs. Pushing any cached blocks to storage.')
-            await this.pushCachedBlocksToStorage();
+            await this.pushCachedBlocksToStorage()
           } else {
             // Packed epoch is not available yet
             this.logger.info(`cardano-http-brdige has not yet packed stable epoch: ${epoch} (lastRemStableEpoch=${lastRemStableEpoch})`)
           }
-<<<<<<< HEAD
-          return
-=======
           this.logger.debug('Finished loop for stable epochs. Pushing any cached blocks to storage.')
           await this.pushCachedBlocksToStorage()
         } else {
           // Packed epoch is not available yet
           this.logger.info(`cardano-http-brdige has not yet packed stable epoch: ${epoch} (lastRemStableEpoch=${lastRemStableEpoch})`)
->>>>>>> a8abce6f
         }
       }
     }
@@ -199,23 +190,22 @@
     for (let blockHeight = height + 1, i = 0;
       (blockHeight <= tipStatus.height) && (i < MAX_BLOCKS_PER_LOOP);
       blockHeight++, i++) {
-      this.logger.info('requesting block at height ' + blockHeight)
+      this.logger.info(`requesting block at height ${blockHeight}`)
       // TODO: remove this once jormungandr supports blocks by height, just querying consecutive blocks here temporarily instead
-      //const nextBlockId = (this.lastBlock == null) ? this.#genesisHash : (await this.#dataProvider.getNextBlockId(this.lastBlock.hash).toString('hex'))
+      // const nextBlockId = (this.lastBlock == null) ? this.#genesisHash : (await this.#dataProvider.getNextBlockId(this.lastBlock.hash).toString('hex'))
       let nextBlockId
       if (this.lastBlock == null) {
         nextBlockId = this.#genesisHash
       } else {
-        
         const nextBlockIdRaw = await this.#dataProvider.getNextBlockId(this.lastBlock.hash)
         nextBlockId = nextBlockIdRaw.toString('hex')
       }
-      this.logger.debug('nextBlockId: ' + nextBlockId)
+      this.logger.debug(`nextBlockId: ${nextBlockId}`)
       const nextBlockRaw = await this.#dataProvider.getBlock(nextBlockId)
       this.logger.debug('nextBlockRaw aquired.')
       const nextBlock = await this.#dataProvider.parseBlock(nextBlockRaw)
-      this.logger.debug('block parsed: ' + JSON.stringify(nextBlock))
-      const status = await this.processBlock(nextBlock)//await this.processBlockHeight(blockHeight)
+      this.logger.debug(`block parsed: ${JSON.stringify(nextBlock)}`)
+      const status = await this.processBlock(nextBlock)// await this.processBlockHeight(blockHeight)
       if (status === STATUS_ROLLBACK_REQUIRED) {
         this.logger.info('Rollback required.')
         await this.rollback(blockHeight)
