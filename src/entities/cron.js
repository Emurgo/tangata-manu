--- conflicted
+++ resolved
@@ -20,13 +20,13 @@
 const LOG_BLOCK_PARSED_THRESHOLD = 30
 const BLOCKS_CACHE_SIZE = 800
 const ERROR_META = {
-  'NODE_INACCESSIBLE': {
+  NODE_INACCESSIBLE: {
     msg: 'node is inaccessible',
-    sleep: 60000
+    sleep: 60000,
   },
-  'ECONNREFUSED': {
+  ECONNREFUSED: {
     msg: 'some unidentified network service is inaccessible',
-    sleep: 60000
+    sleep: 60000,
   },
 }
 
@@ -34,7 +34,6 @@
 const BLOCK_STATUS_PROCESSED = Symbol.for('BLOCK_PROCESSED')
 
 class CronScheduler implements Scheduler {
-
   #dataProvider: any
 
   storageProcessor: StorageProcessor
@@ -51,13 +50,8 @@
 
   constructor(
     dataProvider: RawDataProvider,
-<<<<<<< HEAD
-    checkTipCronTime: string,
+    checkTipSeconds: string,
     storageProcessor: StorageProcessor,
-=======
-    checkTipSeconds: number,
-    db: Database,
->>>>>>> 384c6deb
     logger: Logger,
     rollbackBlocksCount: number,
   ) {
@@ -67,16 +61,6 @@
     this.checkTipMillis = checkTipSeconds * 1000
     logger.debug('Checking tip every', checkTipSeconds, 'seconds')
     logger.debug('Rollback blocks count', rollbackBlocksCount)
-<<<<<<< HEAD
-    this.#job = new cron.CronJob({
-      cronTime: checkTipCronTime,
-      onTick: () => {
-        this.onTick()
-      },
-    })
-=======
-    this.#db = db
->>>>>>> 384c6deb
     this.#logger = logger
     this.blocksToStore = []
     this.lastBlock = null
@@ -86,38 +70,15 @@
     this.#logger.info(`Rollback at height ${atBlockHeight} to ${this.rollbackBlocksCount} blocks back.`)
     // reset scheduler state
     this.blocksToStore = []
-<<<<<<< HEAD
-    this.resetBlockProcessor()
-
+    this.lastBlock = null
 
     // Recover database state to newest actual block.
     const { height } = await this.storageProcessor.getBestBlockNum()
-    await this.storageProcessor.rollbackTo(height - this.rollbackBlocksCount)
-=======
-    this.lastBlock = null
-    const dbConn = this.#db.getConn()
-    try {
-      await dbConn.query('BEGIN')
-      // Recover database state to newest actual block.
-      const { height } = await this.#db.getBestBlockNum()
-      const rollBackTo = height - this.rollbackBlocksCount
-      this.#logger.info(`Current DB height at rollback time: ${height}. Rolling back to: ${rollBackTo}`)
-      await this.resetToBlockHeight(rollBackTo)
-      let { epoch, hash } = await this.#db.getBestBlockNum()
-      this.lastBlock = { epoch, hash }
-      await dbConn.query('COMMIT')
-    } catch (e) {
-      await dbConn.query('ROLLBACK')
-      throw e
-    }
-  }
-
-  async resetToBlockHeight(blockHeight: number) {
-    await this.#db.rollBackTransactions(blockHeight)
-    await this.#db.rollBackUtxoBackup(blockHeight)
-    await this.#db.rollBackBlockHistory(blockHeight)
-    await this.#db.updateBestBlockNum(blockHeight)
->>>>>>> 384c6deb
+    const rollBackTo = height - this.rollbackBlocksCount
+    this.#logger.info(`Current DB height at rollback time: ${height}. Rolling back to: ${rollBackTo}`)
+    await this.storageProcessor.rollbackTo(rollBackTo)
+    const { epoch, hash } = await this.storageProcessor.getBestBlockNum()
+    this.lastBlock = { epoch, hash }
   }
 
 
@@ -148,52 +109,26 @@
     }
     this.lastBlock = {
       epoch: block.epoch,
-      hash: block.hash
+      hash: block.hash,
     }
     const blockHaveTxs = !_.isEmpty(block.txs)
     this.blocksToStore.push(block)
-    try {
-      if (this.blocksToStore.length > BLOCKS_CACHE_SIZE || blockHaveTxs || flushCache) {
-        await this.storageProcessor.beginTransaction()
-        if (blockHaveTxs) {
-          await this.storageProcessor.storeBlockTxs(block)
-        }
-        await this.storageProcessor.storeBlocks(this.blocksToStore)
-        await this.storageProcessor.updateBestBlockNum(block.height)
-        this.blocksToStore = []
-        await this.storageProcessor.commitTransaction()
-      }
-    } catch (e) {
-      await this.storageProcessor.rollbackTransaction()
-      throw e
-    } finally {
-      if (flushCache || block.height % LOG_BLOCK_PARSED_THRESHOLD === 0) {
-        this.#logger.debug(`Block parsed: ${block.hash} ${block.epoch} ${block.slot} ${block.height}`)
-      }
+
+    if (this.blocksToStore.length > BLOCKS_CACHE_SIZE || blockHaveTxs || flushCache) {
+      await this.storageProcessor.storeBlocksData(block, this.blocksToStore)
+      this.blocksToStore = []
+    }
+
+    if (flushCache || block.height % LOG_BLOCK_PARSED_THRESHOLD === 0) {
+      this.#logger.debug(`Block parsed: ${block.hash} ${block.epoch} ${block.slot} ${block.height}`)
     }
     return BLOCK_STATUS_PROCESSED
   }
 
-<<<<<<< HEAD
-  async onTick() {
-    this.#logger.info('onTick:checking for new blocks...')
-    try {
-      // local state
-      let { height, epoch, slot } = await this.storageProcessor.getBestBlockNum()
-      const lastCachedBlock = _.last(this.blocksToStore)
-      if (lastCachedBlock && lastCachedBlock.height > height) {
-        ({ height, epoch, slot } = lastCachedBlock)
-      }
-
-      // Blocks which already in queue, but not yet processed.
-      const notProcessedBlocks = this.#blockProcessQueue.length()
-      if (notProcessedBlocks > QUEUE_MAX_LENGTH) {
-        this.#logger.info('Too many not yet processed blocks in queue. Skip to add new blocks.')
-=======
   async checkTip() {
-    this.#logger.info(`checkTip: checking for new blocks...`)
+    this.#logger.info('checkTip: checking for new blocks...')
     // local state
-    let { height, epoch, slot } = await this.#db.getBestBlockNum()
+    const { height, epoch, slot } = await this.storageProcessor.getBestBlockNum()
 
     // cardano-http-bridge state
     const nodeStatus = await this.#dataProvider.getStatus()
@@ -228,11 +163,11 @@
           this.#logger.info(`cardano-http-brdige has not yet packed stable epoch: ${epoch} (lastRemStableEpoch=${lastRemStableEpoch})`)
         }
         return
->>>>>>> 384c6deb
-      }
-    }
-    for (let blockHeight = height + 1, i = 0; (blockHeight <= tipStatus.height) && (i < MAX_BLOCKS_PER_LOOP);
-         blockHeight++, i++) {
+      }
+    }
+    for (let blockHeight = height + 1, i = 0;
+      (blockHeight <= tipStatus.height) && (i < MAX_BLOCKS_PER_LOOP);
+      blockHeight++, i++) {
       const status = await this.processBlockHeight(blockHeight)
       if (status === STATUS_ROLLBACK_REQUIRED) {
         this.#logger.info('Rollback required.')
@@ -248,7 +183,7 @@
     const sleep = millis => new Promise(resolve => setTimeout(resolve, millis))
     while (true) {
       const millisStart = currentMillis()
-      let errorSleep = 0;
+      let errorSleep = 0
       try {
         await this.checkTip()
       } catch (e) {
@@ -275,13 +210,8 @@
 helpers.annotate(CronScheduler,
   [
     SERVICE_IDENTIFIER.RAW_DATA_PROVIDER,
-<<<<<<< HEAD
-    'checkTipCronTime',
+    'checkTipSeconds',
     SERVICE_IDENTIFIER.STORAGE_PROCESSOR,
-=======
-    'checkTipSeconds',
-    SERVICE_IDENTIFIER.DATABASE,
->>>>>>> 384c6deb
     SERVICE_IDENTIFIER.LOGGER,
     'rollbackBlocksCount',
   ])
