--- conflicted
+++ resolved
@@ -8,15 +8,10 @@
 
 import BigNumber from 'bignumber.js'
 import type { StorageProcessor, NetworkConfig } from '../../interfaces'
-<<<<<<< HEAD
 import type { AccountInputType, Block, TxInputType, TxType } from '../../blockchain/common'
 import type { BlockInfoType, GenesisLeaderType } from '../../interfaces/storage-processor'
 import type { ShelleyTxType } from '../../blockchain/shelley/tx';
 
-=======
-import type { Block } from '../../blockchain/common'
-import type { BlockInfoType, GenesisLeaderType, PoolOwnerInfoEntry } from '../../interfaces/storage-processor'
->>>>>>> 213d594d
 import SERVICE_IDENTIFIER from '../../constants/identifiers'
 
 import type { UtxoType } from './utxo-data'
