// @flow

import _ from 'lodash'
import type { Logger } from 'bunyan'

import { helpers } from 'inversify-vanillajs-helpers'
import { Client } from '@elastic/elasticsearch'

import BigNumber from 'bignumber.js'
import type { NetworkConfig, StorageProcessor } from '../../interfaces'
import type {
  Block, TxInputType, TxType as ByronTxType,
} from '../../blockchain/common'
import type { BlockInfoType, GenesisLeaderType, PoolOwnerInfoEntryType } from '../../interfaces/storage-processor'
import type { ShelleyTxType } from '../../blockchain/shelley/tx'
import { CERT_TYPE } from '../../blockchain/shelley/certificate'

import SERVICE_IDENTIFIER from '../../constants/identifiers'

import type { UtxoType } from './utxo-data'
import UtxoData, { getTxInputUtxoId } from './utxo-data'
import BlockData from './block-data'
import TxData from './tx-data'
import { parseCoinToBigInteger } from './elastic-data'

const INDEX_LEADERS = 'leader'
const INDEX_SLOT = 'slot'
const INDEX_TX = 'tx'
const INDEX_TXIO = 'txio'
const INDEX_CHUNK = 'chunk'
const INDEX_POINTER_ALL = '*'


const ELASTIC_BASIC_TEMPLATES = {
  seiza_tx_addresses: {
    index_patterns: ['seiza*.tx'],
    mappings: {
      properties: {
        addresses: {
          type: 'nested',
        },
      },
    },
  },
}

export type ElasticConfigType = {
  node: string,
  indexPrefix: string,
  sleepOnEveryChunkSeconds: number,
  sleepOnCommitChunkSeconds: number,
}

type ChunkBodyType = {
  chunk: number,
  blocks: number,
  txs: number,
  txios: number,
}


type FormatBulkUploadOptionsType = {
  index: string,
  getId?: (any) => string,
  getData: (any) => {},
}

const sleep = (ms: number) => new Promise(resolve => setTimeout(resolve, ms))

export const formatBulkUploadBody = (objs: any,
  options: FormatBulkUploadOptionsType) => objs.flatMap(o => [
  {
    index: {
      _index: options.index,
      _id: options.getId !== undefined ? options.getId(o) : o.getId(),
    },
  },
  options.getData(o),
])

const getBlocksForSlotIdx = (
  blocks: Array<Block>,
  storedUTxOs: Array<UtxoType>,
  txTrackedState: { [string]: any },
  addressStates: { [string]: any },
  poolDelegationStates: { [string]: any },
): Array<BlockData> => {
  const blocksData = blocks.map(
    block => new BlockData(block, storedUTxOs, txTrackedState, addressStates, poolDelegationStates))
  return blocksData
}

const getBlockUtxos = (block: Block) => {
  const blockUtxos = block.getTxs().flatMap(tx => tx.outputs.map(
    (out, idx) => (new UtxoData({
      tx_hash: tx.id,
      tx_index: idx,
      block_hash: block.getHash(),
      receiver: out.address,
      amount: out.value,
    })).toPlainObject(),
  ))
  return blockUtxos
}

const createAddressStateQuery = (uniqueBlockAddresses) => ({
  size: 0,
  aggs: {
    tmp_nest: {
      nested: {
        path: 'addresses',
      },
      aggs: {
        tmp_filter: {
          filter: {
            terms: {
              'addresses.address.keyword': uniqueBlockAddresses,
            },
          },
          aggs: {
            tmp_group_by: {
              terms: {
                field: 'addresses.address.keyword',
                size: 10000000,
              },
              aggs: {
                tmp_select_latest: {
                  top_hits: {
                    size: 1,
                    ...qSort(['addresses.state_ordinal', 'desc']),
                  },
                },
              },
            },
          },
        },
      },
    },
  },
})


const createPoolDelegationStateQuery = (uniqueBlockPools) => ({
  size: 0,
  aggs: {
    tmp_nest: {
      nested: {
        path: 'delegation',
      },
      aggs: {
        tmp_filter: {
          filter: {
            terms: {
              'delegation.pool_id.keyword': uniqueBlockPools,
            },
          },
          aggs: {
            tmp_group_by: {
              terms: {
                field: 'delegation.pool_id.keyword',
                size: 10000000,
              },
              aggs: {
                tmp_select_latest: {
                  top_hits: {
                    size: 1,
                    ...qSort(['delegation.state_ordinal', 'desc']),
                  },
                },
              },
            },
          },
        },
      },
    },
  },
})

class ElasticStorageProcessor<TxType: ByronTxType | ShelleyTxType> implements StorageProcessor {
  logger: Logger

  client: Client

  networkStartTime: number

  elasticConfig: ElasticConfigType

  lastChunk: number;

  genesisLeaders: Array<GenesisLeaderType>

  slotsPerEpoch: number

<<<<<<< HEAD
  elasticTemplates: {}
=======
  sleepOnEveryChunkSeconds: number

  sleepOnCommitChunkSeconds: number
>>>>>>> 266f9988

  constructor(
    logger: Logger,
    elasticConfig: ElasticConfigType,
    networkConfig: NetworkConfig,
  ) {
    this.logger = logger
    this.elasticConfig = elasticConfig
    this.client = new Client({ node: elasticConfig.node })
    this.networkStartTime = networkConfig.startTime()
    this.slotsPerEpoch = networkConfig.slotsPerEpoch()
<<<<<<< HEAD
    this.elasticTemplates = ELASTIC_BASIC_TEMPLATES
=======

    this.sleepOnEveryChunkSeconds = elasticConfig.sleepOnEveryChunkSeconds || 0
    this.sleepOnCommitChunkSeconds = elasticConfig.sleepOnCommitChunkSeconds || 5
>>>>>>> 266f9988
  }

  indexFor(name: string) {
    // TOFO: memoize
    return `${this.elasticConfig.indexPrefix}.${name}`
  }

  async rollbackTo(height: number) {
    await sleep(10000)
    const latestStableChunk = await this.getLatestStableChunk()
    return this.deleteChunksAfter(Math.min(latestStableChunk, height))
  }

  async esSearch(params: {}) {
    const resp = await this.client.search(params)
    const { hits } = resp.body
    return hits
  }

  async getLatestStableChunk() {
    const index = this.indexFor(INDEX_CHUNK)
    const indexExists = (await this.client.indices.exists({
      index,
    })).body
    if (!indexExists) {
      return 0
    }
    const hits = await this.esSearch({
      index,
      allowNoIndices: true,
      ignoreUnavailable: true,
      body: {
        sort: [{ chunk: { order: 'desc' } }],
        size: 1,
      },
    })
    this.logger.debug('getLatestStableChunk', hits)
    return hits.total.value > 0 ? hits.hits[0]._source.chunk : 0
  }

  async deleteChunksAfter(chunk: number) {
    const resp = await this.client.deleteByQuery({
      index: this.indexFor(INDEX_POINTER_ALL),
      body: {
        query: { range: { _chunk: { gt: chunk } } },
      },
    })
    const deletedDocs = resp.body.total
    // Sleeping to ensure delete is flushed
    await sleep(5000)
    this.logger.info(`deleteChunksAfter(${chunk}), total deleted:${deletedDocs}`, resp)
  }

  async ensureElasticTemplates() {
    for (const [name, tmpl] of _.toPairs(this.elasticTemplates)) {
      // eslint-disable-next-line no-await-in-loop
      const tmplExists = await this.client.indices.existsTemplate({
        name,
      })
      if (!tmplExists.body) {
        // eslint-disable-next-line no-await-in-loop
        const resp = await this.client.indices.putTemplate({
          name,
          body: tmpl,
          include_type_name: false,
        })
        this.logger.debug(`Put template ${name}`, resp)
      }
    }
  }

  async storeChunk(chunkBody: ChunkBodyType) {
    return this.client.index({
      index: this.indexFor(INDEX_CHUNK),
      id: chunkBody.chunk,
      body: chunkBody,
    })
  }

  async removeUnsealed() {
    const lastChunk = await this.getLatestStableChunk()
    this.logger.debug('Remove unsealed blocks after', lastChunk)
    if (lastChunk > 0) {
      await this.deleteChunksAfter(lastChunk)
    }
  }

  setGenesisLeaders(leaders: Array<GenesisLeaderType>) {
    this.genesisLeaders = _.keyBy(leaders, 'slotLeaderPk')
    this.logger.debug('Genesis leaders: ', this.genesisLeaders)
  }

  async onLaunch() {
    await this.ensureElasticTemplates()
    await this.removeUnsealed()
    this.lastChunk = await this.getLatestStableChunk()
    this.setGenesisLeaders(await this.getGenesisLeaders())
    this.logger.debug('Launched ElasticStorageProcessor storage processor.')
  }

  async genesisLoaded() {
    const index = this.indexFor(INDEX_TX)
    const indexExists = (await this.client.indices.exists({
      index,
    })).body
    if (!indexExists) {
      return false
    }
    const esResponse = await this.client.cat.count({
      index,
      format: 'json',
    })
    this.logger.debug('Check elastic whether genesis loaded...', esResponse)
    return Number(esResponse.body[0].count) > 0
  }

  async storeGenesisLeaders(leaders: Array<GenesisLeaderType>) {
    this.logger.debug('storeGenesisLeaders')
    this.setGenesisLeaders(leaders)
    const leadersBody = formatBulkUploadBody(leaders, {
      index: this.indexFor(INDEX_LEADERS),
      getId: (o: GenesisLeaderType) => o.leadId,
      getData: (o) => o,
    })
    const resp = await this.bulkUpload(leadersBody)
    this.logger.debug('storeGenesisLeaders: upload response ', resp)
  }

  async getGenesisLeaders(): Promise<Array<GenesisLeaderType>> {
    const index = this.indexFor(INDEX_LEADERS)
    const indexExists = (await this.client.indices.exists({
      index,
    })).body
    if (!indexExists) {
      return []
    }
    const { hits } = await this.esSearch({
      index,
      allowNoIndices: true,
      ignoreUnavailable: true,
    })
    return _.map(hits, '_source')
  }

  async storeGenesisUtxos(utxos: Array<UtxoType>) {
    // TODO: check bulk upload response
    this.logger.debug('storeGenesisUtxos: store utxos to "txio" index and create fake txs in "tx" index')
    const chunk = ++this.lastChunk

    const utxosObjs = utxos.map((utxo) => new UtxoData(utxo))
    const txioBody = formatBulkUploadBody(utxosObjs, {
      index: this.indexFor(INDEX_TXIO),
      getData: (o) => ({
        ...o.toPlainObject(),
        _chunk: chunk,
      }),
    })
    const txBody = formatBulkUploadBody(utxosObjs, {
      index: this.indexFor(INDEX_TX),
      getId: (o) => o.getHash(),
      getData: (o) => ({
        ...TxData.fromGenesisUtxo(o.utxo, this.networkStartTime).toPlainObject(),
        _chunk: chunk,
      }),
    })

    const resp = await this.bulkUpload([...txioBody, ...txBody])
    await this.storeChunk({
      chunk,
      blocks: 0,
      txs: utxosObjs.length,
      txios: utxosObjs.length,
    })
    this.logger.debug('storeGenesisUtxos:tx', resp)
  }

  async getBestBlockNum(): Promise<BlockInfoType> {
    const emptyDb = { height: 0, epoch: 0 }
    const index = this.indexFor(INDEX_SLOT)
    const indexExists = (await this.client.indices.exists({
      index,
    })).body
    if (!indexExists) {
      return emptyDb
    }
    const esResponse = await this.client.search({
      index,
      body: {
        sort: [{ epoch: { order: 'desc' } }, { slot: { order: 'desc' } }],
        size: 1,
      },
    })
    const { hits } = esResponse.body.hits
    if (_.isEmpty(hits)) {
      return emptyDb
    }
    // eslint-disable-next-line no-underscore-dangle
    const source = hits[0]._source
    this.logger.debug('getBestBlockNum', source.height)
    return source
  }

  async bulkUpload(body: Array<mixed>) {
    const resp = await this.client.bulk({
      refresh: 'true',
      body,
    })
    this.logger.debug('bulkUpload', { ...resp, body: { ...resp.body, items: undefined } })
    return resp
  }

  collectBlockAddresses(utxosForInputsAndOutputs: Array<any>, txs: Array<TxType>): Array<string> {
    this.logger.debug(`collectBlockAddresses called for ${txs.length} txs.`)
    // All utxo input/output addresses (they are taken from resolved data,
    // because utxo-input address is not straightforward to obtain
    const utxoAddresses = _.uniq(utxosForInputsAndOutputs.map(({ address }) => address))
    return utxoAddresses
  }

  async storeBlocksData(blocks: Array<Block>): Promise<void> {
    const isGenesisBlock = blocks.length === 1 && blocks[0].isGenesisBlock()
    if (isGenesisBlock) {
      this.logger.info('storeBlocksData.GENESIS detected')
    }
    const storedUTxOs = []
    const blockOutputsToStore = []
    const txInputsIds = []
    const blockTxs = []
    const chunk = ++this.lastChunk
    for (const block of blocks) {
      // Resolves the slot leader PKs into a usable ID here for Byron blocks.
      // TODO: is this a very good way to handle this moving forward to shelley?
      // $FlowFixMe
      if (!block.getSlotLeaderId() && block.slotLeaderPk) {
        const lead: GenesisLeaderType = this.genesisLeaders[block.slotLeaderPk]
        if (!lead) {
          throw new Error(
            `Failed to find lead by PK: '${block.slotLeaderPk}', 
            leaders: ${JSON.stringify(this.getGenesisLeaders(), null, 2)}`)
        }
        // $FlowFixMe
        block.lead = lead.leadId
      }

      const txs = block.getTxs()
      if (txs.length > 0) {
        // TODO: imeplement for accounts
        txInputsIds.push(..._.flatten(_.map(txs, 'inputs'))
          .filter((x: TxInputType) => x.type === 'utxo')
          .map(getTxInputUtxoId))
        // this.logger.debug('storeBlocksData', block)
        for (const u of getBlockUtxos(block)) {
          blockOutputsToStore.push(u)
        }
        blockTxs.push(...txs)
      }
    }

    if (!_.isEmpty(txInputsIds)) {
      const txInputs = await this.client.mget({
        index: this.indexFor(INDEX_TXIO),
        body: {
          ids: txInputsIds,
        },
      })
      storedUTxOs.push(..._.map(txInputs.body.docs.filter(d => d.found), '_source'))
    }

    this.logger.debug('storeBlocksData.gettingLatestTxTrackedState')
    const txTrackedState = await this.getLatestTxTrackedState()

    // Inputs are resolved into UTxOs that are being spent
    // Plus all the UTxOs produced in the processed blocks
    const utxosForInputsAndOutputs = [...storedUTxOs, ...blockOutputsToStore]

    const chunkTxs: Array<TxType> = blocks.flatMap(b => b.getTxs())

    // Filter all the unique addresses being used in either inputs or outputs
    this.logger.debug('storeBlocksData.processingAddressStates')


    // All the different extracted addresses are combined in a single set
    // For each one we need to query the previous known state because it will be used in some way
    const uniqueBlockAddresses = _.uniq(
      this.collectBlockAddresses(utxosForInputsAndOutputs, chunkTxs))

    this.logger.debug(`storeBlocksData.getAddressStates for ${uniqueBlockAddresses.length} addresses`)
    const addressStates: { [string]: any } = await this.getAddressStates(uniqueBlockAddresses)

    // Extract delegated pool IDs from all resolved address states
    const relatedAddressPools = Object.values(addressStates)
      .map(s => s.delegated_pool_after_this_tx)
      .filter(Boolean)

    // For all delegation certificates we extract the pool ID
    const delegationCertificatePools = chunkTxs.flatMap(tx => (
      tx.certificate && tx.certificate.type === CERT_TYPE.StakeDelegation
        ? [tx.certificate.pool_id]
        : []
    )).filter(Boolean)

    const uniqueBlockPools = _.uniq([
      ...relatedAddressPools,
      ...delegationCertificatePools,
    ])

    this.logger.debug(`storeBlocksData.getPoolDelegationStates for ${uniqueBlockPools.length} pools`)
    const poolDelegationStates: { [string]: any } = await this.getPoolDelegationStates(
      uniqueBlockPools)

    const mappedBlocks: Array<BlockData> = getBlocksForSlotIdx(
      blocks,
      utxosForInputsAndOutputs,
      txTrackedState,
      addressStates,
      poolDelegationStates,
    )

    const blockInputsToStore = mappedBlocks
      .flatMap((b: BlockData) => b.getResolvedTxs())
      .flatMap((tx: TxData) => tx.getInputsData())

    const tip: BlockInfoType = await this.getBestBlockNum()
    const paddedBlocks: Array<BlockData> = padEmptySlots(mappedBlocks,
      tip.epoch, tip.slot, this.networkStartTime, this.slotsPerEpoch)

    const blocksData = paddedBlocks.map((b: BlockData) => b.toPlainObject())

    this.logger.debug(`storeBlocksData.constructing bulk for ${blocksData.length} slots`)
    const blocksBody = formatBulkUploadBody(blocksData, {
      index: this.indexFor(INDEX_SLOT),
      getId: (o) => o.hash,
      getData: o => ({
        ...o,
        ...(isGenesisBlock ? {
          tx: undefined,
        } : {}),
        _chunk: chunk,
      }),
    })

    const blockTxioToStore = [...blockInputsToStore, ...blockOutputsToStore]
    this.logger.debug(`storeBlocksData.constructing bulk for ${blockTxioToStore.length} txio`)
    const txiosBody = formatBulkUploadBody(blockTxioToStore, {
      index: this.indexFor(INDEX_TXIO),
      getId: (o) => o.id,
      getData: (o) => ({
        ...o,
        _chunk: chunk,
      }),
    })

    const txsData = blocksData.flatMap(b => b.tx)
    this.logger.debug(`storeBlocksData.constructing bulk for ${txsData.length} txs`)
    const txsBody = formatBulkUploadBody(txsData, {
      index: this.indexFor(INDEX_TX),
      getId: (o) => o.hash,
      getData: (o) => o,
    })

    const bulkData = [...blocksBody, ...txsBody, ...txiosBody]
    this.logger.debug(`storeBlocksData.total bulk is ${bulkData.length} documents`)
    const bulkChunks = _.chunk(bulkData, 1000)
    for (let i = 0; i < bulkChunks.length; i += 1) {
      this.logger.debug(`storeBlocksData.bulkUpload chunk ${i + 1} out of ${bulkChunks.length}`)
      try {
        await this.bulkUpload(bulkChunks[i])
        await sleep(100)
      } catch (e) {
        this.logger.error(`Failed to bulk-upload blocks data (chunk ${i + 1} out of ${bulkChunks.length})`, e)
        throw new Error(`Failed to bulk-upload blocks data (chunk ${i + 1} out of ${bulkChunks.length}) : ${e}`)
      }
    }

    // Commit every 10th chunk
    const isCommitChunk = (chunk % 10 === 0) || isGenesisBlock
    const sleepOnChunkMillis = (isCommitChunk ? this.sleepOnCommitChunkSeconds : this.sleepOnEveryChunkSeconds) * 1000
    if (sleepOnChunkMillis > 0) {
      await sleep(sleepOnChunkMillis)
      if (isCommitChunk) {
        await this.storeChunk({
          chunk,
          blocks: blocks.length,
          txs: blockTxs.length,
          txios: blockTxioToStore.length,
        })
        await sleep(sleepOnChunkMillis)
      }
    }
  }

  async getLatestTxTrackedState(): { [string]: any } {
    this.logger.debug('Querying latest tx-tracking state')
    const res = await this.esSearch({
      index: this.indexFor(INDEX_TX),
      allowNoIndices: true,
      ignoreUnavailable: true,
      body: {
        size: 1,
        query: { bool: { filter: { term: { is_genesis: false } } } },
        _source: ['supply_after_this_tx'],
        ...qSort(['epoch', 'desc'], ['slot', 'desc'], ['tx_ordinal', 'desc']),
      },
    })
    const hit = res.hits[0]
    this.logger.debug('Latest tx-tracking state hit: ', JSON.stringify(hit, null, 2))
    return {
      supply_after_this_tx: hit
        ? parseCoinToBigInteger(hit._source.supply_after_this_tx)
        : new BigNumber(0),
    }
  }

  async indexExists(index: string): Promise<boolean> {
    return (await this.client.indices.exists({ index })).body
  }

  async getAddressStates(uniqueBlockAddresses: Array<string>): { [string]: any } {
    const index = this.indexFor(INDEX_TX)
    if (!await this.indexExists(index)) {
      return {}
    }
    const res = await this.client.search({
      index,
      allowNoIndices: true,
      ignoreUnavailable: true,
      body: createAddressStateQuery(uniqueBlockAddresses),
    })
    if (res.body.hits.total.value === 0) {
      return {}
    }
    const { buckets } = res.body.aggregations.tmp_nest.tmp_filter.tmp_group_by
    try {
      const states = buckets.map(buck => {
        const source = buck.tmp_select_latest.hits.hits[0]._source
        return {
          ...source,
          balance_after_this_tx: Number(source.balance_after_this_tx.full),
          ...(source.delegation_after_this_tx ? {
            delegation_after_this_tx: Number(source.delegation_after_this_tx.full),
          } : {}),
        }
      })
      return _.keyBy(states, 'address')
    } catch (e) {
      this.logger.error(
        'Failed while processing this response:', JSON.stringify(res, null, 2),
        'Error: ', e)
      throw e
    }
  }

  async getPoolDelegationStates(uniqueBlockPools: Array<string>): { [string]: any } {
    const index = this.indexFor(INDEX_TX)
    if (!await this.indexExists(index)) {
      return {}
    }
    const res = await this.client.search({
      index,
      allowNoIndices: true,
      ignoreUnavailable: true,
      body: createPoolDelegationStateQuery(uniqueBlockPools),
    })
    if (res.body.hits.total.value === 0) {
      return {}
    }
    const { buckets } = res.body.aggregations.tmp_nest.tmp_filter.tmp_group_by
    try {
      const states = buckets.map(buck => {
        const source = buck.tmp_select_latest.hits.hits[0]._source
        return {
          ...source,
          delegation_after_this_tx: Number(source.delegation_after_this_tx.full),
        }
      })
      return _.keyBy(states, 'pool_id')
    } catch (e) {
      this.logger.error(
        'Failed while processing this response:', JSON.stringify(res, null, 2),
        'Error: ', e)
      throw e
    }
  }

  async getLatestPoolOwnerHashes(): Promise<{}> {
    this.logger.debug('getLatestPoolOwnerHashes called')
    return {}
  }

  async storePoolOwnersInfo(entries: Array<PoolOwnerInfoEntryType>) {
    this.logger.debug('Database.storePoolOwnersInfo not supported.', entries)
    throw new Error('NOT SUPPORTED')
  }
}

/*
 * Function iterates thru the passed array of blocks, assuming they are in consecutive order,
 * and checks if there are any gaps in epoch/slot between blocks. If there is a gap detected
 * it is assumed these "gap slots" are empty and a special "empty slot" object is created,
 * to track it in Elastic.
 *
 * The tip epoch and slot arguments are used to detect if there's a gap before the first block
 * in the passed array. The network start time argument is used to calculate the `time` field
 * for empty slot objects.
 *
 * Returns a new array of block-objects with the same or larger size.
 */
function padEmptySlots(
  blocks: Array<BlockData>,
  tipEpoch: number,
  tipSlot: ?number,
  networkStartTime: number,
  slotsPerEpoch: number,
): Array<BlockData> {
  const maxSlotNumber = slotsPerEpoch - 1
  const nextSlot = (epoch: number, slot: ?number) => ({
    epoch: slot >= maxSlotNumber ? epoch + 1 : epoch,
    slot: (slot == null || slot >= maxSlotNumber) ? 0 : slot + 1,
  })
  const result: Array<BlockData> = []
  blocks.reduce(({ epoch, slot }, b: BlockData) => {
    const [blockEpoch, blockSlot] = [b.block.getEpoch(), b.block.getSlot()]
    if (blockEpoch < epoch || (blockEpoch === epoch && blockSlot < slot)) {
      throw new Error(`Got a block for storing younger than next expected slot.
         Expected: ${epoch}/${slot}, got: ${JSON.stringify(b.block)}`,
      )
    }
    if (blockEpoch > epoch) {
      if (blockEpoch - epoch > 1) {
        throw new Error(`Diff between expected slot and next block is more than 1 full epoch.
          Expected: ${epoch}/${slot}, got: ${JSON.stringify(b.block)}`)
      }
      // There are empty slots on the epoch boundary
      for (let emptySlot = slot; emptySlot < 21600; emptySlot++) {
        // Push for all missing slots in the last epoch
        result.push(BlockData.emptySlot(epoch, emptySlot, networkStartTime))
      }
      for (let emptySlot = 0; emptySlot < blockSlot; emptySlot++) {
        // Push for all empty slots in the new epoch
        result.push(BlockData.emptySlot(blockEpoch, emptySlot, networkStartTime))
      }
    } else {
      // Empty slots withing an epoch
      for (let emptySlot = slot; emptySlot < blockSlot; emptySlot++) {
        result.push(BlockData.emptySlot(blockEpoch, emptySlot, networkStartTime))
      }
    }
    // Push the block itself
    result.push(b)
    // Calculate next expected slot from the current block
    return nextSlot(blockEpoch, blockSlot)
  }, nextSlot(tipEpoch, tipSlot))
  return result
}

/*
 * Pass array of queries, where each query is one of:
 * 1. A string 'S' - then turned into `{ S: { order: 'asc' } }`
 * 2. An array [S, O] - then turned into '{ S: { order: O } }'
 * 3. An array [S, O, U] - then turned into '{ S: { order: O, unmapped_type: U } }'
 * 4. An object - passed directly
 *
 * The returned result is an object like: `{ sort: [ *E ] }`
 * Where `*E` are all entries transformed.
 *
 * Use it when constructing an Elastic query like:
 * {
 *   query: { ... },
 *   ...qSort('field1', ['field2', 'desc'])
 * }
 *
 * NOTE: `unmapped_type` is set to `long` for all entries except direct objects
 * and arrays of length 3.
 */
export const qSort = (...entries: Array<any>): {} => {
  const mapped = entries.map(e => {
    const res = {}
    let key
    let order = 'asc'
    let unmapped_type = 'long'
    if (Array.isArray(e)) {
      if (e.length < 1 || e.length > 3) {
        throw new Error('qSort array entry expect 1-3 elements!')
      }
      key = e[0]
      if (e.length > 1) {
        order = e[1]
      }
      if (e.length > 2) {
        unmapped_type = e[2]
      }
    } else if (typeof e === 'object') {
      return e
    } else {
      key = e
    }
    res[key] = { order, unmapped_type }
    return res
  })
  return { sort: mapped }
}

helpers.annotate(ElasticStorageProcessor,
  [
    SERVICE_IDENTIFIER.LOGGER,
    'elastic',
    SERVICE_IDENTIFIER.NETWORK_CONFIG,
  ])


export default ElasticStorageProcessor<|MERGE_RESOLUTION|>--- conflicted
+++ resolved
@@ -191,13 +191,11 @@
 
   slotsPerEpoch: number
 
-<<<<<<< HEAD
+  sleepOnEveryChunkSeconds: number
+
+  sleepOnCommitChunkSeconds: number
+
   elasticTemplates: {}
-=======
-  sleepOnEveryChunkSeconds: number
-
-  sleepOnCommitChunkSeconds: number
->>>>>>> 266f9988
 
   constructor(
     logger: Logger,
@@ -209,13 +207,11 @@
     this.client = new Client({ node: elasticConfig.node })
     this.networkStartTime = networkConfig.startTime()
     this.slotsPerEpoch = networkConfig.slotsPerEpoch()
-<<<<<<< HEAD
-    this.elasticTemplates = ELASTIC_BASIC_TEMPLATES
-=======
 
     this.sleepOnEveryChunkSeconds = elasticConfig.sleepOnEveryChunkSeconds || 0
     this.sleepOnCommitChunkSeconds = elasticConfig.sleepOnCommitChunkSeconds || 5
->>>>>>> 266f9988
+
+    this.elasticTemplates = ELASTIC_BASIC_TEMPLATES
   }
 
   indexFor(name: string) {
