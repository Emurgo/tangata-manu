// @flow

import { helpers } from 'inversify-vanillajs-helpers'
import _ from 'lodash'

import type { Database, DBConnection, Logger } from '../interfaces'
import type { BlockInfoType } from '../interfaces/storage-processor'
import SERVICE_IDENTIFIER from '../constants/identifiers'
<<<<<<< HEAD
import utils from '../blockchain/utils'
import { Block, TX_STATUS } from '../blockchain'
import type { TxType } from '../blockchain'
import type { TxInputType } from '../blockchain/tx'
=======
import { Block, TX_STATUS, utils } from '../blockchain/common'
import type { TxType } from '../blockchain/common'
>>>>>>> 5fb481cd
import Q from '../db-queries'

const SNAPSHOTS_TABLE = 'transient_snapshots'


class DB implements Database {
  #conn: any

  #logger: any

  constructor(
    dbConn: DBConnection,
    logger: Logger,
  ) {
    this.#conn = dbConn
    this.#logger = logger
  }

  getConn() {
    return this.#conn
  }

  async storeUtxos(utxos: Array<mixed>) {
    const conn = this.getConn()
    const query = Q.UTXOS_INSERT.setFieldsRows(utxos).toString()
    this.#logger.debug('storeUtxos', utxos, query)
    const dbRes = await conn.query(query)
    return dbRes
  }

  async getBestBlockNum(): Promise<BlockInfoType> {
    const conn = this.getConn()
    const dbRes = await conn.query(Q.GET_BEST_BLOCK_NUM.toString())
    if (dbRes.rowCount > 0) {
      const row = dbRes.rows[0]
      return {
        hash: row.block_hash,
        height: Number(row.block_height),
        epoch: Number(row.epoch),
        slot: Number(row.slot),
      }
    }
    return { height: 0, epoch: 0 }
  }

  async utxosForInputsExists(inputs: Array<TxInputType>): boolean {
    const utxoIds = inputs.map(utils.getUtxoId)
    const conn = this.getConn()
    const sql = Q.sql.select()
      .from('utxos')
      .field('COUNT(*)', 'utxoscount')
      .where('utxo_id IN ?', utxoIds)
      .toString()
    this.#logger.debug(`utxosForInputsExists: ${sql}`)
    const dbRes = await conn.query(sql)
    return inputs.length === Number(dbRes.rows[0].utxoscount)
  }

  async txsForInputsExists(inputs: Array<TxInputType>) {
    const conn = this.getConn()
    const sql = Q.sql.select()
      .from('txs')
      .field('COUNT(*)', 'txscount')
      .where('hash IN ?', _.map(inputs, 'txId'))
      .where('tx_state = ?', TX_STATUS.TX_SUCCESS_STATUS)
      .toString()
    this.#logger.debug(`txsForInputsExists: ${sql}`)
    const dbRes = await conn.query(sql)
    return inputs.length === Number(dbRes.rows[0].txscount)
  }


  async updateBestBlockNum(bestBlockNum: number) {
    const conn = this.getConn()
    const dbRes = await conn.query(
      Q.BEST_BLOCK_UPDATE.set('best_block_num', bestBlockNum).toString())
    return dbRes
  }

  async rollBackTransactions(blockHeight: number) {
    this.#logger.info(`rollBackTransactions to block ${blockHeight}`)
    const conn = this.getConn()
    // all txs after the `blockHeight` are marked as “Pending”
    const sql = Q.sql.update()
      .table('txs')
      .set('tx_state', TX_STATUS.TX_PENDING_STATUS)
      .set('block_num', null)
      .set('block_hash', null)
      .set('time', null)
      .set('last_update', 'NOW()', { dontQuote: true })
      .where('block_num > ?', blockHeight)
      .toString()
    const dbRes = await conn.query(sql)
    return dbRes
  }

  async rollbackTransientSnapshots(blockHeight: number) {
    // Delete all pending and failed snapshots after `blockHeight`
    this.#logger.info(`rollbackTransientSnapshots to block ${blockHeight}`)
    const conn = this.getConn()
    const sql = Q.sql.delete().from(SNAPSHOTS_TABLE)
      .where('block_height > ?', blockHeight)
    return conn.query(sql)
  }

  async deleteInvalidUtxos(blockHeight: number) {
    this.#logger.info(`deleteInvalidUtxos to block ${blockHeight}`)
    const conn = this.getConn()
    const utxosSql = Q.sql.delete().from('utxos')
      .where('block_num > ?', blockHeight).toString()
    const utxosBackupSql = Q.sql.delete().from('utxos_backup')
      .where('block_num > ?', blockHeight).toString()
    await conn.query(utxosSql)
    await conn.query(utxosBackupSql)
  }

  async rollBackUtxoBackup(blockHeight: number) {
    this.#logger.info(`rollBackUtxoBackup to block ${blockHeight}`)
    await this.deleteInvalidUtxos(blockHeight)
    const conn = this.getConn()
    const sql = Q.sql.insert()
      .into('utxos')
      .with('moved_utxos',
        Q.sql.delete()
          .from('utxos_backup')
          .where('block_num < ?', blockHeight)
          .where('deleted_block_num > ?', blockHeight)
          .returning('*'))
      .fromQuery(['utxo_id', 'tx_hash', 'tx_index', 'receiver', 'amount', 'block_num'],
        Q.sql.select().from('moved_utxos')
          .field('utxo_id')
          .field('tx_hash')
          .field('tx_index')
          .field('receiver')
          .field('amount')
          .field('block_num'))
      .toString()
    const dbRes = await conn.query(sql)
    return dbRes
  }

  async rollBackBlockHistory(blockHeight: number) {
    this.#logger.info(`rollBackBlockHistory to block ${blockHeight}`)
    const conn = this.getConn()
    const sql = Q.sql.delete()
      .from('blocks')
      .where('block_height > ?', blockHeight)
      .toString()
    const dbRes = await conn.query(sql)
    return dbRes
  }

  async storeBlock(block: Block) {
    const conn = this.getConn()
    try {
      await conn.query(Q.BLOCK_INSERT.setFields(block.serialize()).toString())
    } catch (e) {
      this.#logger.debug('Error occur on block', block.serialize())
      throw e
    }
  }

  async storeBlocks(blocks: Array<Block>) {
    const conn = this.getConn()
    const blocksData = _.map(blocks, (block) => block.serialize())
    try {
      await conn.query(Q.BLOCK_INSERT.setFieldsRows(blocksData).toString())
    } catch (e) {
      this.#logger.debug('Error occur on block', blocks)
      throw e
    }
  }

  async storeTxAddresses(txId: string, addresses: Array<string>) {
    const conn = this.getConn()
    const dbFields = _.map(addresses, (address) => ({
      tx_hash: txId,
      address: utils.fixLongAddress(address),
    }))
    const query = Q.TX_ADDRESSES_INSERT.setFieldsRows(dbFields).toString()
    try {
      await conn.query(query)
    } catch (e) {
      this.#logger.debug(e)
      this.#logger.debug(`Addresses for ${txId} already stored`)
    }
  }

  async storeOutputs(tx: {id: string, blockNum: number, outputs: []}) {
    const { id, outputs, blockNum } = tx
    const utxosData = _.map(outputs, (output, index) => utils.structUtxo(
      utils.fixLongAddress(output.address), output.value, id, index, blockNum))
    await this.storeUtxos(utxosData)
  }

  async backupAndRemoveUtxos(utxoIds: Array<string>, deletedBlockNum: number) {
    const conn = this.getConn()
    const query = Q.sql.insert()
      .into('utxos_backup')
      .with('moved_utxos',
        Q.sql.delete()
          .from('utxos')
          .where('utxo_id IN ?', utxoIds)
          .returning('*'))
      .fromQuery([
        'utxo_id',
        'tx_hash',
        'tx_index',
        'receiver',
        'amount',
        'block_num',
        'deleted_block_num',
      ],
      Q.sql.select().from('moved_utxos')
        .field('utxo_id')
        .field('tx_hash')
        .field('tx_index')
        .field('receiver')
        .field('amount')
        .field('block_num')
        .field(`${deletedBlockNum}`, 'deleted_block_num'))
      .toString()
    this.#logger.debug(`backupAndRemoveUtxos ${query}`)
    const dbRes = await conn.query(query)
    return dbRes
  }

  async getUtxos(utxoIds: Array<string>): Promise<Array<{}>> {
    const conn = this.getConn()
    const query = Q.sql.select().from('utxos').where('utxo_id in ?', utxoIds).toString()
    const dbRes = await conn.query(query)
    return dbRes.rows.map((row) => ({
      address: row.receiver,
      amount: row.amount,
      id: row.utxo_id,
      index: row.tx_index,
      txHash: row.tx_hash,
    }))
  }

  async getOutputsForTxHashes(hashes: Array<string>): Promise<Array<{}>> {
    const conn = this.getConn()
    const query = Q.sql.select().from('txs').where('hash in ?', hashes).toString()
    const dbRes = await conn.query(query)
    return dbRes.rows.reduce((res, row) => {
      const arr = _.map(_.zip(row.outputs_address, row.outputs_amount),
        ([address, amount]) => ({ address, amount }))
      res[row.hash] = arr
      return res
    }, {})
  }

  async genesisLoaded(): Promise<boolean> {
    /* Check whether utxo and blocks tables are empty.
    */
    const conn = this.getConn()
    const query = Q.GET_UTXOS_BLOCKS_COUNT
    const dbRes = await conn.query(query.toString())
    return !!Number.parseInt(dbRes.rows[0].cnt, 10)
  }

  async storeTx(tx: TxType, txUtxos:Array<mixed> = [], upsert:boolean = true) {
    const conn = this.getConn()
    const {
      inputs,
      outputs,
      id,
      blockNum,
      blockHash,
    } = tx
    let inputUtxos
    this.#logger.debug('storeTx:', txUtxos)
    const txStatus = tx.status || TX_STATUS.TX_SUCCESS_STATUS
    if (_.isEmpty(txUtxos)) {
      const inputUtxoIds = inputs.map(utils.getUtxoId)
      inputUtxos = await this.getUtxos(inputUtxoIds)
    } else {
      inputUtxos = txUtxos
    }
    const inputAddresses = _.map(inputUtxos, 'address')
    const outputAddresses = _.map(outputs, (out) => utils.fixLongAddress(out.address))
    const inputAmmounts = _.map(inputUtxos, (item) => Number.parseInt(item.amount, 10))
    const outputAmmounts = _.map(outputs, (item) => Number.parseInt(item.value, 10))
    const txUTCTime = tx.txTime.toUTCString()
    const txDbFields = {
      hash: id,
      outputs_address: outputAddresses,
      outputs_amount: outputAmmounts,
      block_num: blockNum,
      block_hash: blockHash,
      tx_state: txStatus,
      tx_body: tx.txBody,
      tx_ordinal: tx.txOrdinal,
      time: txUTCTime,
      last_update: txUTCTime,
      ...(!_.isEmpty(inputUtxos)
        ? {
          inputs: JSON.stringify(inputUtxos),
          inputs_address: inputAddresses,
          inputs_amount: inputAmmounts,
        }
        : {}),
    }
    const now = new Date().toUTCString()

    const onConflictArgs = []
    if (upsert) {
      onConflictArgs.push('hash', {
        block_num: blockNum,
        block_hash: blockHash,
        time: txUTCTime,
        tx_state: txStatus,
        last_update: now,
        tx_ordinal: tx.txOrdinal,
      })
    }

    const sql = Q.TX_INSERT.setFields(txDbFields)
      .onConflict(...onConflictArgs)
      .toString()
    this.#logger.debug('Insert TX:', sql, inputAddresses, inputAmmounts)
    await conn.query(sql)
    await this.storeTxAddresses(
      id,
      [...new Set([...inputAddresses, ...outputAddresses])],
    )
  }

  async isTxExists(txId: string): boolean {
    const sql = Q.sql.select().from('txs')
      .field('1')
      .where('hash = ?', txId)
      .limit(1)
      .toString()
    const dbRes = await this.getConn().query(sql)
    return dbRes.rows.length === 1
  }

  async isTxValid(txHash: string): Promise<boolean> {
    const sql = Q.sql.select().from('txs')
      .where('hash = ?', txHash)
      .where('tx_state = ?', TX_STATUS.TX_SUCCESS_STATUS)
      .toString()
    const dbRes = await this.getConn().query(sql)
    const [tx] = dbRes.rows
    return Boolean(tx) && this.utxosForInputsExists(tx.inputs)
  }

  async queryPendingSet() {
    const query = Q.sql.select().from(SNAPSHOTS_TABLE)
      .field('tx_hash')
      .where('block_height = ?', Q.sql.select().from(SNAPSHOTS_TABLE)
        .field('MAX(block_height)'))
      .where('status = ?', TX_STATUS.TX_PENDING_STATUS)
      .union(Q.sql.select().from('txs')
        .field('hash')
        .where('tx_state = ?', TX_STATUS.TX_PENDING_STATUS)
        .where('NOT EXISTS ?', Q.sql.select().from(SNAPSHOTS_TABLE)
          .field('1')
          .where('tx_hash = hash')))
      .toString()
    const dbRes = await this.getConn().query(query)
    this.#logger.debug('queryPendingSet:', query, dbRes)
    return _.map(dbRes.rows, 'tx_hash')
  }

  async groupPendingTxs(txs: Array<string>): Promise<[Array<string>, Array<string>]> {
    const validTxs = []
    const invalidTxs = []
    for (const tx of txs) {
      const isValid = await this.isTxValid(tx)
      if (isValid) {
        validTxs.push(tx)
      } else {
        this.#logger.info(`tx ${tx} inputs already spent`)
        invalidTxs.push(tx)
      }
    }
    return [validTxs, invalidTxs]
  }

  async groupPendingTxsForSnapshot(txHashes: Array<string>): Promise<[Array<string>, Array<string>]> {
    const pendingSet = await this.queryPendingSet()
    const txsInPendingState = pendingSet.filter(hash => !txHashes.includes(hash))
    const [pendingTxs, invalidTxs] = await this.groupPendingTxs(txsInPendingState)
    return [pendingTxs, invalidTxs]
  }


  async storeNewPendingSnapshot(block: Block, snapshot: Array<string>) {
    if (_.isEmpty(snapshot)) {
      this.#logger.debug('storeNewPendingSnapshot: No pending txs added to snapshot..')
      return
    }
    const dbFields = snapshot.map(txHash => ({
      tx_hash: txHash,
      block_hash: block.hash,
      block_height: block.height,
      status: TX_STATUS.TX_PENDING_STATUS,
    }))
    const sql = Q.sql.insert().into(SNAPSHOTS_TABLE)
      .setFieldsRows(dbFields).toString()
    this.#logger.debug('storeNewPendingSnapshot: ', snapshot, sql)
    await this.getConn().query(sql)
  }

  async queryFailedSet() {
    const sql = Q.sql.select().from('txs')
      .field('hash')
      .where('tx_state = ?', TX_STATUS.TX_FAILED_STATUS)
      .where('NOT EXISTS ?', Q.sql.select().from(SNAPSHOTS_TABLE)
        .where('status = ?', TX_STATUS.TX_FAILED_STATUS)
        .where('tx_hash = hash'))
      .toString()
    const dbRes = await this.getConn().query(sql)
    this.#logger.debug('queryFailedSet:', sql, dbRes)
    return _.map(dbRes.rows, 'hash')
  }

  async storeNewFailedSnapshot(block: Block, invalidTxs: Array<string>) {
    const failedSet = [
      ...(await this.queryFailedSet()),
      ...invalidTxs,
    ]
    if (_.isEmpty(failedSet)) {
      this.#logger.debug('storeNewFailedSnapshot: No failed txs added to snapshot..')
      return
    }
    const dbFields = failedSet.map(txHash => ({
      tx_hash: txHash,
      block_hash: block.hash,
      block_height: block.height,
      status: TX_STATUS.TX_FAILED_STATUS,
    }))
    const sql = Q.sql.insert().into(SNAPSHOTS_TABLE)
      .setFieldsRows(dbFields).toString()
    this.#logger.debug('storeNewFailedSnapshot: ', sql)
    await this.getConn().query(sql)
  }

  async updateTxsStatus(txs: Array<string>, status: string) {
    const sql = Q.sql.update().table('txs')
      .set('tx_state', status)
      .where('hash IN ?', txs)
      .toString()
    return this.getConn().query(sql)
  }

  async storeNewSnapshot(block: Block) {
    const txHashes = _.map(block.txs, 'id')
    const [pendingTxs, invalidTxs] = await this.groupPendingTxsForSnapshot(txHashes)
    if (!_.isEmpty(invalidTxs)) {
      await this.updateTxsStatus(invalidTxs, TX_STATUS.TX_FAILED_STATUS)
    }
    await this.storeNewPendingSnapshot(block, pendingTxs)
    await this.storeNewFailedSnapshot(block, invalidTxs)
  }


  async storeBlockTxs(block: Block) {
    // TODO: Do we need to serialize more in shelley?
    const hash = block.getHash()
    const epoch = block.getEpoch()
    const slot = block.getSlot()
    const txs = block.getTxs()
    this.#logger.debug(`storeBlockTxs (${epoch}/${String(slot)}, ${hash}, ${block.getHeight()})`)
    const newUtxos = utils.getTxsUtxos(txs)
    const blockUtxos = []
    // TODO: implement for accounts
    const requiredInputs = _.flatMap(txs, tx => tx.inputs).filter(inp => {
      const utxoId = utils.getUtxoId(inp)
      const localUtxo = newUtxos[utxoId]
      if (localUtxo) {
        blockUtxos.push({
          id: localUtxo.utxo_id,
          address: localUtxo.receiver,
          amount: localUtxo.amount,
          txHash: localUtxo.tx_hash,
          index: localUtxo.tx_index,
        })
        // Delete new Utxo if it's already spent in the same block
        delete newUtxos[utxoId]
        // Remove this input from required
        return false
      }
      return true
    })
    const requiredUtxoIds = requiredInputs.map(utils.getUtxoId)
    this.#logger.debug('storeBlockTxs.requiredUtxo', requiredUtxoIds)
    const availableUtxos = await this.getUtxos(requiredUtxoIds)
    const allUtxoMap = _.keyBy([...availableUtxos, ...blockUtxos], 'id')
    /* eslint-disable no-plusplus */
    for (let index = 0; index < txs.length; index++) {
      /* eslint-disable no-await-in-loop */
      const tx = txs[index]
      const utxos = tx.inputs.map(input => allUtxoMap[utils.getUtxoId(input)]).filter(x => x)
      if (utxos.length !== tx.inputs.length) {
        throw new Error(
          `Failed to query input utxos for tx ${
            tx.id} for inputs: ${JSON.stringify(tx.inputs)}
            all utxos: ${JSON.stringify(allUtxoMap)}`,
        )
      }
      this.#logger.debug('storeBlockTxs.storeTx', tx.id)
      await this.storeTx(tx, utxos)
    }
    await this.storeUtxos(Object.values(newUtxos))
    await this.backupAndRemoveUtxos(requiredUtxoIds, block.getHeight())
  }
}


helpers.annotate(DB, [
  SERVICE_IDENTIFIER.DB_CONNECTION,
  SERVICE_IDENTIFIER.LOGGER,
])

export default DB<|MERGE_RESOLUTION|>--- conflicted
+++ resolved
@@ -6,15 +6,8 @@
 import type { Database, DBConnection, Logger } from '../interfaces'
 import type { BlockInfoType } from '../interfaces/storage-processor'
 import SERVICE_IDENTIFIER from '../constants/identifiers'
-<<<<<<< HEAD
-import utils from '../blockchain/utils'
-import { Block, TX_STATUS } from '../blockchain'
-import type { TxType } from '../blockchain'
-import type { TxInputType } from '../blockchain/tx'
-=======
 import { Block, TX_STATUS, utils } from '../blockchain/common'
-import type { TxType } from '../blockchain/common'
->>>>>>> 5fb481cd
+import type { TxType, TxInputType } from '../blockchain/common'
 import Q from '../db-queries'
 
 const SNAPSHOTS_TABLE = 'transient_snapshots'
