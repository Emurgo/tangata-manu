// @flow

import path from 'path'

import type { Logger } from 'bunyan'

import chokidar from 'chokidar'
import fs from 'fs'
import csv from 'csv-parser'

import { helpers } from 'inversify-vanillajs-helpers'

import type { Database, NetworkConfig } from '../../interfaces'
import type { ShelleyTxType } from '../../blockchain/shelley/tx'

import utils from '../../blockchain/shelley/utils'

import SERVICE_IDENTIFIER from '../../constants/identifiers'

import BaseScheduler from './base-scheduler'

const epochFromPathRe = /reward\-info\-(?<epoch>\d+)-/g

const getEpochFromPath = (path: string): number => {
  const matchResult = epochFromPathRe.exec(path)
  if (matchResult !== null && matchResult !== undefined) {
    const { groups } = matchResult
    const epoch = groups !== null && groups !== undefined ? groups.epoch : 0
    return parseInt(epoch, 10)
  }
  return 0
}

class RewardsLoaderImpl extends BaseScheduler {
  jormunRewardsDirPath: string

  networkDiscrimination: number

  db: Database<ShelleyTxType>

  constructor(
    logger: Logger,
    jormunRewardsDirPath: string,
    db: Database<ShelleyTxType>,
    networkConfig: NetworkConfig,
  ) {
    super(logger)
    this.name = 'RewardsLoader'
    this.jormunRewardsDirPath = path.resolve(jormunRewardsDirPath)
    this.networkDiscrimination = networkConfig.networkDiscrimination()
    this.db = db
  }


  async run(): Promise<void> {
    this.logger.debug(`[${this.name}]: Subscribe for changes to ${this.jormunRewardsDirPath} dir.`)
    const csvData = []
    chokidar.watch(this.jormunRewardsDirPath).on('all', (event, path) => {
      const epoch = getEpochFromPath(path)
      if (epoch > 0) {
        fs.createReadStream(path)
          .pipe(csv())
          .on('data', (data) => {
<<<<<<< HEAD
            if (data.type === 'pool' || data.type === 'account') {
              const address = utils.identifierToAddress(
                data.identifier, this.networkDiscrimination)
              csvData.push({
                epoch,
                address,
                ...data,
=======
            const type = data.type;
            const isPool = type === 'pool';
            const isAccount = type === 'account';
            if (isPool || isAccount) {
              const identifier = isAccount ?
                utils.identifierToAddress(data.identifier, this.networkDiscrimination)
                : data.identifier
              csvData.push({
                epoch,
                identifier,
                type,
                received: data.received,
>>>>>>> ba9aa113
              })
            }
          })
          .on('end', () => {
            this.logger.debug(`Update rewards data from ${path}`)
            this.db.storeStakingRewards(csvData).then(() => {
              csvData.length = 0
            })
          })
      }
    })
  }
}

helpers.annotate(RewardsLoaderImpl,
  [
    SERVICE_IDENTIFIER.LOGGER,
    'jormunRewardsDirPath',
    SERVICE_IDENTIFIER.DATABASE,
    SERVICE_IDENTIFIER.NETWORK_CONFIG,
  ])

export default RewardsLoaderImpl<|MERGE_RESOLUTION|>--- conflicted
+++ resolved
@@ -61,15 +61,6 @@
         fs.createReadStream(path)
           .pipe(csv())
           .on('data', (data) => {
-<<<<<<< HEAD
-            if (data.type === 'pool' || data.type === 'account') {
-              const address = utils.identifierToAddress(
-                data.identifier, this.networkDiscrimination)
-              csvData.push({
-                epoch,
-                address,
-                ...data,
-=======
             const type = data.type;
             const isPool = type === 'pool';
             const isAccount = type === 'account';
@@ -82,7 +73,6 @@
                 identifier,
                 type,
                 received: data.received,
->>>>>>> ba9aa113
               })
             }
           })
