--- conflicted
+++ resolved
@@ -349,57 +349,7 @@
       txDbFields, inputAddresses, outputAddresses,
     }
   }
-<<<<<<< HEAD
-
-  async storeTx(tx: TxType,
-    txUtxos:Array<mixed> = [], upsert:boolean = true): Promise<void> {
-    const wasm = global.jschainlibs
-
-    const {
-      txDbFields, inputAddresses, outputAddresses,
-    } = await this.getTxDBData(tx, txUtxos)
-    const groupAddresses = _.uniq([...inputAddresses, ...outputAddresses])
-    const groupAddressMetadata = groupAddresses.map(addressString => {
-      // TODO: replace bech addresses with hex encoded bytes
-      let address
-      try {
-        address = wasm.Address.from_bytes(Buffer.from(addressString, 'hex'))
-      } catch (e) {
-        const prefix = addressString.substring(0, 3)
-        // TODO: find a better way to distinguish legacy funds?
-        if (prefix != 'Ddz' && prefix != 'Ae2') {
-          throw new Error(`Group Metadata could not parse address: ${addressString}`)
-        }
-        return null
-      }
-      const groupAddress = address.to_group_address()
-      address.free()
-      if (groupAddress) {
-        const spendingKey = groupAddress.get_spending_key()
-        const accountKey = groupAddress.get_account_key()
-        const discrim = address.get_discrimination()
-        const singleAddress = wasm.Address.single_from_public_key(spendingKey, discrim)
-        const accountAddress = wasm.Address.account_from_public_key(spendingKey, discrim)
-        const metadata = {
-          groupAddress: addressString,
-          utxoAddress: Buffer.from(singleAddress.as_bytes()).toString('hex'),
-          accountAddress: Buffer.from(accountAddress.as_bytes()).toString('hex'),
-        }
-        singleAddress.free()
-        accountAddress.free()
-        spendingKey.free()
-        accountKey.free()
-        groupAddress.free()
-        // throw new Error(`finally found group address: ${JSON.stringify(metadata)}`)
-        return metadata
-      }
-
-      return null
-    }).filter(Boolean)
-    // TODO: store groupAddressMetadata in DB here
-    this.logger.debug(`\n\n\n*** Group TX Metadata: ${JSON.stringify(groupAddressMetadata)}\n\n`)
-=======
-  
+
   async storeTxImpl(tx: ShelleyTxType,
     txUtxos: Array<mixed>,
     upsert: boolean,
@@ -413,7 +363,6 @@
       this.logger.debug(`\n\n\n*** Group TX Metadata: ${JSON.stringify(metadata)}\n\n`)
     }
     // TODO: store metadata
->>>>>>> b69a357e
     const onConflictArgs = []
     if (upsert) {
       const now = new Date().toUTCString()
