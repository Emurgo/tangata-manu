--- conflicted
+++ resolved
@@ -1,9 +1,5 @@
 // @flow
 
-<<<<<<< HEAD
-=======
-import { helpers } from 'inversify-vanillajs-helpers'
->>>>>>> b69a357e
 import _ from 'lodash'
 
 import { CERT_TYPE } from '../../blockchain/shelley/certificate'
@@ -15,7 +11,7 @@
 import type { Database } from '../../interfaces'
 
 import DB from './database'
-import type TxDbDataType from './database'
+import type { TxDbDataType } from './database'
 import Q from './db-queries'
 
 
@@ -167,10 +163,6 @@
   async storeTx(tx: TxType,
     txUtxos:Array<mixed> = [], upsert: boolean = true): Promise<void> {
     const { certificate } = tx
-<<<<<<< HEAD
-    await super.storeTx(tx, txUtxos, upsert)
-    await this.storeAccountsChanges(tx)
-=======
     await super.storeTxImpl(tx, txUtxos, upsert, (txDbData: TxDbDataType): object => {
       const wasm = global.jschainlibs
       const {
@@ -192,8 +184,7 @@
         }
         const groupAddress = address.to_group_address()
         address.free()
-        if (groupAddress)
-        {
+        if (groupAddress) {
           const spendingKey = groupAddress.get_spending_key()
           const accountKey = groupAddress.get_account_key()
           const discrim = address.get_discrimination()
@@ -218,7 +209,7 @@
         }
       }).filter(Boolean)
     })
->>>>>>> b69a357e
+    await this.storeAccountsChanges(tx)
     if (certificate
       && (certificate.type === CERT_TYPE.StakeDelegation)) {
       await this.storeStakeDelegationCertTx(tx)
