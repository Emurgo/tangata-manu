// @flow

import _ from 'lodash'

import { shelleyUtils } from '../../blockchain/shelley'
import { CERT_TYPE } from '../../blockchain/shelley/certificate'
import type {
  ShelleyTxType as TxType,
} from '../../blockchain/shelley/tx'

import type { AccountInputType } from '../../blockchain/common'
import type { Database } from '../../interfaces'

import DB from './database'
import type { TxDbDataType, TxInputsDbDataType } from './database'
import Q from './db-queries'
import { TX_STATUS } from "../../blockchain/common/tx";
import type { PoolRegistrationType, PoolRetirementType, PoolUpdateType } from "../../blockchain/shelley";
<<<<<<< HEAD


const DELEGATION_CERTIFICATES_TBL = 'delegation_certificates'
const POOL_CERTIFICATES_TBL = 'pool_certificates'
=======
import type { PoolOwnerInfoEntry } from "../../interfaces/storage-processor";

const DELEGATION_CERTIFICATES_TBL = 'delegation_certificates'
const POOL_CERTIFICATES_TBL = 'pool_certificates'
const POOL_OWNERS_INFO_TBL = 'pool_owners_info'
>>>>>>> 5c6a7bab
const ACCOUNTS_TBL = 'accounts'
const ACCOUNT_INP_TYPE = 'account'

const ACCOUNT_OP_TYPE = {
  REGULAR_TX: 0,
  REWARD_DEPOSIT: 1,
}

const undefinedToNull = x => x === undefined ? null : x

class DBShelley extends DB<TxType> implements Database<TxType> {
  async rollbackTo(blockHeight: number): Promise<void> {
    await super.rollbackTo(blockHeight)
    await this.rollbackDelegationCerts(blockHeight)
    await this.rollbackPoolCerts(blockHeight)
    await this.rollbackAccounts(blockHeight)
  }

  async rollbackAccounts(blockHeight: number): Promise<void> {
    await super.removeRecordsAfterBlock(ACCOUNTS_TBL, blockHeight)
  }

  async rollbackDelegationCerts(blockHeight: number): Promise<void> {
    await super.removeRecordsAfterBlock(DELEGATION_CERTIFICATES_TBL, blockHeight)
  }

  async rollbackPoolCerts(blockHeight: number): Promise<void> {
    await super.removeRecordsAfterBlock(POOL_CERTIFICATES_TBL, blockHeight)
  }

  async storeStakeDelegationCertTx(tx: TxType): Promise<void> {
    const { certificate } = tx
    const sql = Q.sql.insert()
      .into(DELEGATION_CERTIFICATES_TBL)
      .setFields({
        epoch: tx.epoch,
        slot: tx.slot,
        tx_ordinal: tx.txOrdinal,
        cert_ordinal: tx.certOrdinal,
        block_num: tx.blockNum,
        tx_hash: tx.id,
        pool: certificate.pool_id,
        cert_id: `cert:${tx.id}${tx.certOrdinal}`,
        account: certificate.account,
      })
      .toString()
    this.logger.debug('storeStakeDelegationCertTx: ', sql)
    await this.getConn().query(sql)
  }

  async storePoolCertTx(tx: TxType): Promise<void> {
    const cert: PoolRegistrationType|PoolUpdateType|PoolRetirementType = tx.certificate
    const sql = Q.sql.insert()
      .into(POOL_CERTIFICATES_TBL)
      .setFields({
        epoch: tx.epoch,
        slot: tx.slot,
        tx_ordinal: tx.txOrdinal,
        cert_ordinal: tx.certOrdinal,
        block_num: tx.blockNum,
        tx_hash: tx.id,
        cert_id: `cert:${tx.id}${tx.certOrdinal}`,
        pool: cert.pool_id,
        certificate_kind: cert.payload.payloadKind,
        certificate_kind_id: cert.payload.payloadKindId,
        payload: cert.payload.payloadHex,
        parsed: JSON.stringify(cert),
      })
      .toString()
    this.logger.debug('storeStakeDelegationCertTx: ', sql)
    await this.getConn().query(sql)
  }

  async getAccountDbData(accountInputs: Array<AccountInputType>): Promise<{
  }> {
    const accountIds = _.map(accountInputs, 'account_id')
    const sql = Q.sql.select()
      .from(Q.sql.select()
        .from(ACCOUNTS_TBL)
        .where('account in ?', accountIds)
        .order('account')
        .order('block_num', false)
        .order('tx_ordinal', false)
        .order('spending_counter', false)
        .distinct('account'), 't')
      .order('block_num', false)
      .order('tx_ordinal', false)
      .order('spending_counter', false)
      .toString()
    this.logger.debug('getAccountDbData', sql)
    const dbRes = await this.getConn().query(sql)
    let result = {}
    for (const row of dbRes.rows) {
      result = {
        ...result,
        ...{
          [row.account]: {
            balance: parseInt(row.balance, 10),
            counter: parseInt(row.spending_counter, 10),
          },
        },
      }
    }
    return result
  }

  async storeAccountsChanges(tx: TxType): Promise<void> {
    const accountInputs = tx.inputs.filter(inp => inp.type === ACCOUNT_INP_TYPE)
    const accountOutputs = tx.outputs.filter(out => out.type === ACCOUNT_INP_TYPE)
    const allAccountIdsAndValues = [
      ...accountInputs,
      ...(accountOutputs).map(inp => ({
        account_id: inp.address,
        value: inp.value,
      })),
    ]
    if (_.isEmpty(allAccountIdsAndValues)) {
      return
    }

    const accountStoredData = await this.getAccountDbData(allAccountIdsAndValues)

    const accountChanges = {}
    accountInputs.forEach(account => {
      const { account_id, value } = account
      const currentChange = accountChanges[account_id]
      if (currentChange !== undefined) {
        accountChanges[account_id] = {
          value: currentChange.value - value,
          counter: currentChange.counter + 1,
        }
      } else {
        accountChanges[account_id] = { value: 0 - value, counter: 1 }
      }
    })

    accountOutputs.forEach(account => {
      const { address, value } = account
      const currentChange = accountChanges[address]
      if (currentChange !== undefined) {
        accountChanges[address] = {
          value: currentChange.value + value,
          counter: currentChange.counter,
        }
      } else {
        accountChanges[address] = { value, counter: 0 }
      }
    })

    const accountsData = []
    for (const [account, data] of _.toPairs(accountChanges)) {
      let previousBalance = 0
      let previousCounter = -1
      if (accountStoredData[account] !== undefined) {
        previousBalance = accountStoredData[account].balance
        previousCounter = accountStoredData[account].counter
      }
      const balance = previousBalance + data.value
      accountsData.push({
        epoch: undefinedToNull(tx.epoch),
        slot: undefinedToNull(tx.slot),
        tx_ordinal: undefinedToNull(tx.txOrdinal),
        block_num: undefinedToNull(tx.blockNum),
        operation_id: tx.id,
        operation_type: ACCOUNT_OP_TYPE.REGULAR_TX,
        account,
        value: data.value,
        balance,
        spending_counter: previousCounter + data.counter,
      })
    }
    const conn = this.getConn()
    const sql = Q.sql.insert()
      .into(ACCOUNTS_TBL)
      .setFieldsRows(accountsData)
      .toString()
    this.logger.debug('storeAccountsChanges', sql)
    await conn.query(sql)
  }

  async storeGroupAddresses(groupAddresses: Array<any>): Promise<void> {
    const sql = Q.sql.insert().into('group_addresses')
      .setFieldsRows(groupAddresses.map(addr => ({
        group_address: addr.groupAddress,
        utxo_address: addr.utxoAddress,
        account_address: addr.accountAddress,
      })))
      .onConflict()
      .toString()
    this.logger.debug('storeGroupAddresses: ', sql)
    await this.getConn().query(sql)
  }

  getGroupAddressesData(txDbData: TxDbDataType) {
    const { inputAddresses, outputAddresses } = txDbData
    const allAddresses = _.uniq([...inputAddresses, ...outputAddresses])
    return allAddresses.map(shelleyUtils.splitGroupAddress).filter(x => x.groupAddress)
  }

  async getTxInputsDbData(tx: TxType, txUtxos: Array<mixed> = []): Promise<TxInputsDbDataType> {
    const { inputAddresses, inputAmounts, inputs } = await super.getTxInputsDbData(tx, txUtxos)
    const accountInputs = tx.inputs.filter(i => i.type === ACCOUNT_INP_TYPE)
    for (const accountInput of accountInputs) {
      const { account_id, value } = accountInput
      inputAddresses.push(account_id)
      inputAmounts.push(value)
      inputs.push({
        type: ACCOUNT_INP_TYPE,
        address: account_id,
        amount: value,
      })
    }
    return { inputAddresses, inputAmounts, inputs }
  }

  async getTxDBData(tx: TxType, txUtxos: Array<mixed> = []): Promise<TxDbDataType> {
    let { txDbFields, inputAddresses, outputAddresses } = await super.getTxDBData(tx, txUtxos)
    const { certificate } = tx
    if (certificate && certificate.payload) {
      txDbFields = {
        ...txDbFields,
        certificates: [
          JSON.stringify(certificate.payload)
        ]
      }
    }
    return { txDbFields, inputAddresses, outputAddresses }
  }

  async storeTx(tx: TxType,
    txUtxos:Array<mixed> = [], upsert: boolean = true): Promise<void> {
    const { certificate, id } = tx
    const txDbData = await this.getTxDBData(tx, txUtxos)
    await super.storeTxImpl(tx, txUtxos, upsert, txDbData)
    if (txDbData.txDbFields.tx_state === TX_STATUS.TX_SUCCESS_STATUS) {
      await this.storeAccountsChanges(tx)
      if (certificate) {
        if (certificate.type === CERT_TYPE.StakeDelegation) {
          await this.storeStakeDelegationCertTx(tx)
        } else if(certificate.type === CERT_TYPE.PoolRegistration
          || certificate.type === CERT_TYPE.PoolUpdate
          || certificate.type === CERT_TYPE.PoolRetirement) {
          await this.storePoolCertTx(tx)
        }
      }
    }

    const groupAddresses = this.getGroupAddressesData(txDbData)
    if (!_.isEmpty(groupAddresses)) {
      await this.storeGroupAddresses(groupAddresses)
    }
<<<<<<< HEAD
=======
    if (certificate) {
      if (certificate.type === CERT_TYPE.StakeDelegation) {
        await this.storeStakeDelegationCertTx(tx)
      } else if(certificate.type === CERT_TYPE.PoolRegistration
              || certificate.type === CERT_TYPE.PoolUpdate
              || certificate.type === CERT_TYPE.PoolRetirement) {
        await this.storePoolCertTx(tx)
      }
    }
>>>>>>> 5c6a7bab
  }

  async storePoolOwnersInfo(entries: Array<PoolOwnerInfoEntry>): Promise<boolean> {
    const date = new Date().toISOString()
    const sql = Q.sql.insert({
        replaceSingleQuotes: true
      })
      .into(POOL_OWNERS_INFO_TBL)
      .setFieldsRows(entries.map(e => ({
        owner: e.owner,
        hash: e.hash,
        time: date,
        info: JSON.stringify(e.info),
        sig: e.sig,
        meta: JSON.stringify(e.meta)
      })))
      .toString()
    this.logger.debug('storePoolOwnersInfo: ', sql)
    await this.getConn().query(sql)
  }

  async getLatestPoolOwnerHashes(): Promise<{}> {
    const sql = Q.sql.select()
      .from(POOL_OWNERS_INFO_TBL)
      .distinct('owner')
      .field('owner')
      .field('hash')
      .order('owner')
      .order('id', false)
      .toString()
    this.logger.debug('getLatestPoolOwnerHashes: ', sql)
    const res = await this.getConn().query(sql)
    return res.rows && res.rows.length > 0 ?
      _.chain(res.rows).keyBy('owner').mapValues('hash').value()
      : {}
  }
}

export default DBShelley<|MERGE_RESOLUTION|>--- conflicted
+++ resolved
@@ -16,18 +16,11 @@
 import Q from './db-queries'
 import { TX_STATUS } from "../../blockchain/common/tx";
 import type { PoolRegistrationType, PoolRetirementType, PoolUpdateType } from "../../blockchain/shelley";
-<<<<<<< HEAD
-
-
-const DELEGATION_CERTIFICATES_TBL = 'delegation_certificates'
-const POOL_CERTIFICATES_TBL = 'pool_certificates'
-=======
 import type { PoolOwnerInfoEntry } from "../../interfaces/storage-processor";
 
 const DELEGATION_CERTIFICATES_TBL = 'delegation_certificates'
 const POOL_CERTIFICATES_TBL = 'pool_certificates'
 const POOL_OWNERS_INFO_TBL = 'pool_owners_info'
->>>>>>> 5c6a7bab
 const ACCOUNTS_TBL = 'accounts'
 const ACCOUNT_INP_TYPE = 'account'
 
@@ -279,18 +272,6 @@
     if (!_.isEmpty(groupAddresses)) {
       await this.storeGroupAddresses(groupAddresses)
     }
-<<<<<<< HEAD
-=======
-    if (certificate) {
-      if (certificate.type === CERT_TYPE.StakeDelegation) {
-        await this.storeStakeDelegationCertTx(tx)
-      } else if(certificate.type === CERT_TYPE.PoolRegistration
-              || certificate.type === CERT_TYPE.PoolUpdate
-              || certificate.type === CERT_TYPE.PoolRetirement) {
-        await this.storePoolCertTx(tx)
-      }
-    }
->>>>>>> 5c6a7bab
   }
 
   async storePoolOwnersInfo(entries: Array<PoolOwnerInfoEntry>): Promise<boolean> {
