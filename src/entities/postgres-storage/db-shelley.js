--- conflicted
+++ resolved
@@ -16,18 +16,12 @@
 import Q from './db-queries'
 import { TX_STATUS } from "../../blockchain/common/tx";
 import type { PoolRegistrationType, PoolRetirementType, PoolUpdateType } from "../../blockchain/shelley";
-<<<<<<< HEAD
-=======
 import type { PoolOwnerInfoEntry } from "../../interfaces/storage-processor";
->>>>>>> 213d594d
 
 
 const DELEGATION_CERTIFICATES_TBL = 'delegation_certificates'
 const POOL_CERTIFICATES_TBL = 'pool_certificates'
-<<<<<<< HEAD
-=======
 const POOL_OWNERS_INFO_TBL = 'pool_owners_info'
->>>>>>> 213d594d
 const ACCOUNTS_TBL = 'accounts'
 const ACCOUNT_INP_TYPE = 'account'
 
