--- conflicted
+++ resolved
@@ -183,14 +183,9 @@
           return null
         }
         const groupAddress = address.to_group_address()
-<<<<<<< HEAD
-        address.free()
-        if (groupAddress) {
-=======
         let result = null
         if (groupAddress)
         {
->>>>>>> 3856fc56
           const spendingKey = groupAddress.get_spending_key()
           const accountKey = groupAddress.get_account_key()
           const discrim = address.get_discrimination()
