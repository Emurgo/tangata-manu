--- conflicted
+++ resolved
@@ -88,12 +88,8 @@
 
     const dbFields = rewardsData.map((item) => ({
       epoch: item.epoch,
-<<<<<<< HEAD
-      account: item.address,
-=======
       identifier: item.identifier,
       type: item.type,
->>>>>>> ba9aa113
       reward: item.received,
       around_epoch: epoch,
       around_slot: slot,
