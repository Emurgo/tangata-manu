--- conflicted
+++ resolved
@@ -2,13 +2,9 @@
 
 import { CERT_TYPE } from './certificate'
 
-<<<<<<< HEAD
 const fragmentToObj = (fragment: any, extraData: {}) => {
-=======
-const fragmentToObj = (fragment: any, extraData: {}): TxType => {
   const wasm = global.jschainlibs
 
->>>>>>> 5bb16e34
   // TODO: proper parsing - need to parse other tx types (certs) + parse witnesses
   const common = {
     id: Buffer.from(fragment.id().as_bytes()).toString('hex'),
